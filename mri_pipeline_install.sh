--- conflicted
+++ resolved
@@ -17,7 +17,6 @@
 ## First, check that all required modules are installed.
 ## Check if cpan module installed
 
-<<<<<<< HEAD
 if [ ! -f "$(basename $0)" ];
 then
     echo "You must be in Loris-MRI trunk directory to launch installation script."
@@ -32,7 +31,7 @@
     echo
     exit
 fi
-=======
+
 #If MRI and TRUNK use the same user/database. Propose to specify config.xml
 # to speed up the installation process
 while getopts ":c:" opt; do
@@ -50,7 +49,6 @@
       ;;
   esac
 done
->>>>>>> cb7fb192
 
 CPANCHECK=`which cpan`
 if [ ! -f "$CPANCHECK" ]; then
@@ -73,7 +71,6 @@
     exit
 fi
 
-<<<<<<< HEAD
 read -p "what is the project Name?" PROJ   ##this will be used to create all the corresponding directories...i.e /data/gusto/bin.....
 read -p "Please specify the directory where the project should be install or press ENTER, default: /data/? " rootdir
 if [ -z "$rootdir" ]; then
@@ -108,23 +105,6 @@
          * ) echo "Please answer yes or no.";;
      esac
 done
-
-read -p "what is the database name? " mysqldb
-read -p "What is the database host? " mysqlhost
-read -p "What is the Mysql user? " mysqluser
-stty -echo ##this disables the password to show up on the commandline
-read -p "What is the mysql password? " mysqlpass; echo
-stty echo
-=======
-if [ ! -f "$APTGETCHECK" ]; then
-    echo "\nERROR: Unable to find apt-get"
-    echo "Please, ask your sysadmin to install APT-GET\n"
-    exit
-fi
->>>>>>> cb7fb192
-
-read -p "what is the linux user which the installation will be based on? " USER
-
 
 if [ ! -z "$configFile" ] && [ -f "$configFile" ]; 
 then
@@ -291,7 +271,6 @@
 echo "config file is located at $mridir/dicom-archive/.loris_mri/$prodfilename"
 echo
 
-
 ######################################################################
 ###########Modify the config.xml########################################
 ######################################################################
