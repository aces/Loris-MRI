--- conflicted
+++ resolved
@@ -18,7 +18,6 @@
 # Update the package list and install required packages
 
 RUN apt-get update && \
-<<<<<<< HEAD
     apt-get install -y mariadb-client libzip-dev
 
 RUN docker-php-ext-install pdo_mysql && \
@@ -32,10 +31,10 @@
 # Update packages and install necessary tools and libraries
 RUN apt-get update \
     && apt-get install -y \
-        python3 \
+        python3.11 \
         wget \
         imagemagick \
-        python3-dev \
+        python3.11-dev \
         python3-pip \
         default-libmysqlclient-dev \
         virtualenv \
@@ -64,9 +63,3 @@
 RUN dpkg -i /tmp/bic-mni-models-0.1.1-20120421.deb
 RUN dpkg -i /tmp/bic-mni-models-0.1.1-20120421.deb
 RUN dpkg -i /tmp/beast-library-1.1.0-20121212.deb
-
-=======
-    apt-get install -y python3.11 python3.11-dev python3.11-venv python3-pip \
-    libmariadb-dev-compat \
-    libmariadb-dev \
->>>>>>> 8daddbd1
