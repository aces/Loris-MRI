#!/usr/bin/perl
use strict;
use warnings;
no warnings 'once';
use Data::Dumper;
use File::Basename;
use File::Copy;
use Term::ANSIColor qw(:constants);
use NeuroDB::DBI;

<<<<<<< HEAD
my $Help = <<HELP;
This script is a wrapper for deleting multiple mincs at a time
and optionally re-inserting them.
HELP

my $Usage = <<USAGE;
Usage: ./deletemincsqlwrapper.pl [insertminc]
USAGE

=======
>>>>>>> 5e1754ae
my $profile = "prod";
{ package Settings; do "$ENV{LORIS_CONFIG}/.loris_mri/" . $profile}
my $dbh = &NeuroDB::DBI::connect_to_db(@Settings::db);


if (!empty($argv[1]) {
  if ($argv[1] eq "insertminc") {
    my $insertminc = 1;
  }
}

# Only the f.SeriesUID is really needed for minc_deletion, other fields are for information only
my $queryF = <<SQL;
<<<<<<< HEAD
    SELECT DISTINCT
    f.FileID, f.File, f.SeriesUID, t.ArchiveLocation, SUBSTRING_INDEX(t.ArchiveLocation, '/', -1) as tarchive
    FROM files AS f
    LEFT JOIN session s ON (f.SessionID=s.ID)
    LEFT JOIN parameter_file AS pf USING (FileID)
    LEFT JOIN files_qcstatus AS fq USING (FileID)
    LEFT JOIN tarchive AS t ON f.TarchiveSource=t.TarchiveID
    LIMIT 5
=======
  select f.fileid, f.SeriesUID, f.SessionID, f.file, from_unixtime(f.InsertTime), p.Value, q.QCStatus, c.Alias, m.Scan_type
  from files as f 
  left join parameter_file as p using (FileID)
  left join parameter_type as t using (ParameterTypeID)
  left join files_qcstatus as q using (FileID)
  left join session as s on (f.SessionID=s.ID)
  left join psc as c on (c.CenterID=s.CenterID)
  left join mri_scan_type as m on (m.ID=f.AcquisitionProtocolID)
  where t.Name = 'acquisition:slice_thickness'
  and p.Value like '%4.%'
  and (m.Scan_type like '%t1%' or m.Scan_type like '%t2%')
  order by f.InsertTime
>>>>>>> 5e1754ae
SQL


my $sthF = $dbh->prepare($queryF);

my $keepgoing = 1;
my ($rF, $fF, $stdin, $i);

printf ("%-6s", '| L# ');
printf ("%-64s",'| SeriesUID');
printf ("%-20s",'| Value');
printf ("%-20s",'| Scan Type');
printf ("%-60s",'| File');
print "|\n";

$rF = $sthF->execute();

while ($fF = $sthF->fetchrow_hashref()) {

  if ($sthF->rows > 0) {
    $i++;

    printf ("%-6s", '| '. $i);
    printf ("%-64s",'| '. $fF->{'SeriesUID'});
    printf ("%-20s",'| '. $fF->{'Value'});
    printf ("%-20s",'| '. $fF->{'Scan_type'});
    printf ("%-60s",'| '. $fF->{'file'});
    print  "|\n";

    if ($keepgoing) {
      print "Press ENTER (or A and ENTER to do it all)\n";
      $stdin = <STDIN>;
      if ($stdin eq "A\n") {
        print "Ok, I will keep going until it's done.\n";
        $keepgoing = 0;
      }
    }

    my $minc_delete_cmd = "../uploadNeuroDB/minc_deletion.pl -profile " . $profile . " -seriesuid " . $fF->{'SeriesUID'} . " confirm";
    print $minc_delete_cmd . "\n";
    my $minc_delete_log = `$minc_delete_cmd`;
    print $minc_delete_log . "\n";

    if ($insertminc) {
      my $tar_loader_cmd  = "../uploadNeuroDB/tarchiveLoader -profile " . $profile . " -seriesuid " . $fF->{'SeriesUID'} . " -verbose -globLocation " . $fF->{'ArchiveLocation'};
      print $tar_loader_cmd . "\n";
      my $tar_loader_log  = `$tar_loader_cmd`;
      print $tar_loader_log . "\n";
    }
  }
}<|MERGE_RESOLUTION|>--- conflicted
+++ resolved
@@ -8,7 +8,6 @@
 use Term::ANSIColor qw(:constants);
 use NeuroDB::DBI;
 
-<<<<<<< HEAD
 my $Help = <<HELP;
 This script is a wrapper for deleting multiple mincs at a time
 and optionally re-inserting them.
@@ -18,8 +17,6 @@
 Usage: ./deletemincsqlwrapper.pl [insertminc]
 USAGE
 
-=======
->>>>>>> 5e1754ae
 my $profile = "prod";
 { package Settings; do "$ENV{LORIS_CONFIG}/.loris_mri/" . $profile}
 my $dbh = &NeuroDB::DBI::connect_to_db(@Settings::db);
@@ -32,8 +29,8 @@
 }
 
 # Only the f.SeriesUID is really needed for minc_deletion, other fields are for information only
+# If you plan to re-insert, you'll also need ArchiveLocation
 my $queryF = <<SQL;
-<<<<<<< HEAD
     SELECT DISTINCT
     f.FileID, f.File, f.SeriesUID, t.ArchiveLocation, SUBSTRING_INDEX(t.ArchiveLocation, '/', -1) as tarchive
     FROM files AS f
@@ -42,20 +39,6 @@
     LEFT JOIN files_qcstatus AS fq USING (FileID)
     LEFT JOIN tarchive AS t ON f.TarchiveSource=t.TarchiveID
     LIMIT 5
-=======
-  select f.fileid, f.SeriesUID, f.SessionID, f.file, from_unixtime(f.InsertTime), p.Value, q.QCStatus, c.Alias, m.Scan_type
-  from files as f 
-  left join parameter_file as p using (FileID)
-  left join parameter_type as t using (ParameterTypeID)
-  left join files_qcstatus as q using (FileID)
-  left join session as s on (f.SessionID=s.ID)
-  left join psc as c on (c.CenterID=s.CenterID)
-  left join mri_scan_type as m on (m.ID=f.AcquisitionProtocolID)
-  where t.Name = 'acquisition:slice_thickness'
-  and p.Value like '%4.%'
-  and (m.Scan_type like '%t1%' or m.Scan_type like '%t2%')
-  order by f.InsertTime
->>>>>>> 5e1754ae
 SQL
 
 
