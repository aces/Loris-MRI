<<<<<<< HEAD
This Readme covers release 18.0 of the LORIS Imaging Insertion Pipeline for Ubuntu or CentOS systems

This repo accompanies the [LORIS neuroimaging data platform main repo](https://github.com/aces/Loris/releases)</b>, release 18.0.*.<br>
=======
This Readme covers release 19.0 of the LORIS Imaging Insertion Pipeline for Ubuntu or CentOS systems

This repo accompanies the [LORIS neuroimaging data platform main repo](https://github.com/aces/Loris/releases)</b>, release 19.0.*.<br>
>>>>>>> 8842665d
For documentation and detailed setup information, please see the [LORIS wiki](https://github.com/aces/Loris/wiki/Imaging-Database)</b>.

This repo can be installed on the same VM as the main LORIS codebase, or on a different machine such as a designated fileserver where large imaging filesets are to be stored. 

# System Requirements
 * Perl
 * MINC toolkit (step 2 below)
 * DICOM toolkit (step 3 below)

On <u>Ubuntu</u>, DICOM toolkit will be installed by the imaging install script (step 4 below). This script will _apt-get install dcmtk_.   

For <u>CentOS</u>: The [LORIS wiki](https://github.com/aces/Loris/wiki/Imaging-Database) Imaging setup page (see Section 1, installing codebase) includes links to older transcripts for [CentOS installation](https://github.com/aces/Loris/wiki/CentOS-Imaging-installation-transcript) and notes on dependencies including [DICOM toolkit](https://github.com/aces/Loris/wiki/CentOS-Imaging-installation-transcript#7-install-dicom-toolkit).

The following installation should be run by the $lorisadmin user. sudo permission is required.
See [aces/Loris](https://github.com/aces/loris) README.md for further information. 

# Installation

#### 1. Create directories and download Loris-MRI code

   ```bash
   sudo mkdir -p /data/$projectname/bin/mri
   sudo chown -R lorisadmin:lorisadmin /data/$projectname
   cd /data/$projectname/bin
   git clone -b master https://github.com/aces/Loris-MRI.git mri
   ```

#### 2. Install MINC toolkit from http://bic-mni.github.io/ 

Download the pre-compiled package for your operating system.  Install required dependencies such as _imagemagick_. Then install your MINC toolkit package: 

   ```bash
   sudo dpkg -i minc-toolkit<version>.deb
   ```

  Then source the MINC toolkit environment by running (for bash) 
  `source $mincToolsDirectory/minc-toolkit-config.sh` or (tcsh) 
  `source $mincToolsDirectory/minc-toolkit-config.csh`,
  
  where `$mincToolsDirectory` is the path where the MINC toolkit is installed (e.g. `/opt/minc/` OR `/opt/minc/$mincToolsVersion/` for more recent installs)

#### 3. Run installer to set up directories, configure environment, install Perl libraries and DICOM toolkit:

   ```bash 
   cd /data/$projectname/bin/mri/
   bash ./imaging_install.sh
   ```

  You will be asked for the following input: 

 * What is the database name? $dbname
 * What is the database host? $dbhost
 * What is the MySQL user? $lorisuser [Use the same mysql user from the Loris installation, i.e. _lorisuser_]
 * What is the MySQL password? 
 * What is the Linux user which the installation will be based on? $lorisadmin
 * What is the project name? $projectname
 * What is your email address? 
 * What prod file name would you like to use? default: prod  [leave blank]
 * Enter the list of Site names (space separated) site1 site2

  If the imaging install script reports errors in creating directories (due to /data/ mount permissions), review and manually execute `mkdir/chmod/chown` commands starting at [imaging_install.sh:L97](https://github.com/aces/Loris-MRI/blob/master/imaging_install.sh#L97)

  Note: The installer will allow Apache to write to the /data/ directories by adding user lorisadmin to the Apache linux group.  To ensure this change takes effect, log out and log back into your terminal session before running the imaging pipeline.
The installer will also set Apache group ownership of certain /data/ subdirectories.

<<<<<<< HEAD
  After having run the install script, it is possible to verify that certain
    fields were correctly populated by `imaging_install.sh` (see
    [section 2.4](02-Install.md#2.4-post-installation-checks)).
=======
#### 4. Configure paths and environment
>>>>>>> 8842665d

#### 4. Configure paths and environment

<<<<<<< HEAD
   Ensure that /home/lorisadmin/.bashrc includes the statement:
=======
   ```bash 
   umask 0002
   ```

   Ensure that /home/lorisadmin/.bashrc includes the statement: 
>>>>>>> 8842665d

   ```source /data/$projectname/bin/mri/environment```

   Then source the .bashrc file.   

<<<<<<< HEAD
=======
#### 5. Set up MINC utilities for BrainBrowser visualization

To ensure that BrainBrowser can load MINC images, the MINC toolkit must be accessible to the main LORIS codebase.
(If the Loris-MRI codebase is installed on a separate machine, ensure the MINC toolkit is installed in both locations.)

Ensure the _project/config.xml_ file (in the main LORIS codebase) contains the following tagset, specifying the MINC toolkit path local to the main LORIS codebase (`/opt/minc/` in this example):

   ```xml
   <!-- MINC TOOLS PATH -->
   <MINCToolsPath>/opt/minc/</MINCToolsPath>
   ```

#### 6. Verify filesystem permissions 

Ensure that permissions on /data/$projectname and /data/incoming and their subdirectories are set such that lorisadmin and the Apache linux user can read, write _and_ execute all contents.

The following must be recursively owned by the lorisadmin user and by Apache group:

   ```bash
   /data/$projectname/data/ 
   /data/$projectname/bin/mri/
   /data/incoming/
   /data/$projectname/bin/mri/dicom-archive/.loris_mri/prod
   ```
#### 7. Verify Configuration module settings for Imaging Pipeline
  
In the LORIS front-end, under the Admin menu, go to the `Config` module.  Verify/set the following config settings (examples below illustrated for a project named `demo`):

Under the section `Imaging Pipeline`:
 * `Loris-MRI Data Directory` (typically `/data/demo/data/`)
 * `Study Name` (`exampleStudy`; this name will be appended as a prefix to the filenames in LORIS' Imaging Browser)
 * `User to notify when executing the pipeline`
 * `Full path to get_dicom_info.pl script`(typically `/data/demo/bin/mri/dicom-archive/get_dicom_info.pl`)
 * `Path to Tarchives` (typically `/data/demo/data/tarchive/`)

Under the section `Path`:
 * `Imaging Data` (typically `/data/demo/data/`)
 * `LORIS-MRI Code`(typically `/data/demo/bin/mri/`)
 * `MINC files` (typically `/data/demo/data/`)
 * `Images` (typically `/data/demo/data/`)

Click 'Submit' at the end of the Configuration page to save any changes. 

>>>>>>> 8842665d
<br>
Installation complete.

For customizations and protocol configurations, see LORIS Imaging Setup Guide : https://github.com/aces/Loris/wiki/Imaging-Database 
<|MERGE_RESOLUTION|>--- conflicted
+++ resolved
@@ -1,12 +1,6 @@
-<<<<<<< HEAD
-This Readme covers release 18.0 of the LORIS Imaging Insertion Pipeline for Ubuntu or CentOS systems
-
-This repo accompanies the [LORIS neuroimaging data platform main repo](https://github.com/aces/Loris/releases)</b>, release 18.0.*.<br>
-=======
 This Readme covers release 19.0 of the LORIS Imaging Insertion Pipeline for Ubuntu or CentOS systems
 
 This repo accompanies the [LORIS neuroimaging data platform main repo](https://github.com/aces/Loris/releases)</b>, release 19.0.*.<br>
->>>>>>> 8842665d
 For documentation and detailed setup information, please see the [LORIS wiki](https://github.com/aces/Loris/wiki/Imaging-Database)</b>.
 
 This repo can be installed on the same VM as the main LORIS codebase, or on a different machine such as a designated fileserver where large imaging filesets are to be stored. 
@@ -72,76 +66,18 @@
   Note: The installer will allow Apache to write to the /data/ directories by adding user lorisadmin to the Apache linux group.  To ensure this change takes effect, log out and log back into your terminal session before running the imaging pipeline.
 The installer will also set Apache group ownership of certain /data/ subdirectories.
 
-<<<<<<< HEAD
   After having run the install script, it is possible to verify that certain
     fields were correctly populated by `imaging_install.sh` (see
     [section 2.4](02-Install.md#2.4-post-installation-checks)).
-=======
-#### 4. Configure paths and environment
->>>>>>> 8842665d
 
 #### 4. Configure paths and environment
 
-<<<<<<< HEAD
-   Ensure that /home/lorisadmin/.bashrc includes the statement:
-=======
-   ```bash 
-   umask 0002
-   ```
-
    Ensure that /home/lorisadmin/.bashrc includes the statement: 
->>>>>>> 8842665d
 
    ```source /data/$projectname/bin/mri/environment```
 
    Then source the .bashrc file.   
 
-<<<<<<< HEAD
-=======
-#### 5. Set up MINC utilities for BrainBrowser visualization
-
-To ensure that BrainBrowser can load MINC images, the MINC toolkit must be accessible to the main LORIS codebase.
-(If the Loris-MRI codebase is installed on a separate machine, ensure the MINC toolkit is installed in both locations.)
-
-Ensure the _project/config.xml_ file (in the main LORIS codebase) contains the following tagset, specifying the MINC toolkit path local to the main LORIS codebase (`/opt/minc/` in this example):
-
-   ```xml
-   <!-- MINC TOOLS PATH -->
-   <MINCToolsPath>/opt/minc/</MINCToolsPath>
-   ```
-
-#### 6. Verify filesystem permissions 
-
-Ensure that permissions on /data/$projectname and /data/incoming and their subdirectories are set such that lorisadmin and the Apache linux user can read, write _and_ execute all contents.
-
-The following must be recursively owned by the lorisadmin user and by Apache group:
-
-   ```bash
-   /data/$projectname/data/ 
-   /data/$projectname/bin/mri/
-   /data/incoming/
-   /data/$projectname/bin/mri/dicom-archive/.loris_mri/prod
-   ```
-#### 7. Verify Configuration module settings for Imaging Pipeline
-  
-In the LORIS front-end, under the Admin menu, go to the `Config` module.  Verify/set the following config settings (examples below illustrated for a project named `demo`):
-
-Under the section `Imaging Pipeline`:
- * `Loris-MRI Data Directory` (typically `/data/demo/data/`)
- * `Study Name` (`exampleStudy`; this name will be appended as a prefix to the filenames in LORIS' Imaging Browser)
- * `User to notify when executing the pipeline`
- * `Full path to get_dicom_info.pl script`(typically `/data/demo/bin/mri/dicom-archive/get_dicom_info.pl`)
- * `Path to Tarchives` (typically `/data/demo/data/tarchive/`)
-
-Under the section `Path`:
- * `Imaging Data` (typically `/data/demo/data/`)
- * `LORIS-MRI Code`(typically `/data/demo/bin/mri/`)
- * `MINC files` (typically `/data/demo/data/`)
- * `Images` (typically `/data/demo/data/`)
-
-Click 'Submit' at the end of the Configuration page to save any changes. 
-
->>>>>>> 8842665d
 <br>
 Installation complete.
 
