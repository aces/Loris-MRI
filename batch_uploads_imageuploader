#!/usr/bin/perl -w
use strict;
use warnings;
no warnings 'once';
use File::Basename;
use Getopt::Tabular;
use NeuroDB::DBI;
use NeuroDB::Notify;
use NeuroDB::ExitCodes;


my $profile     = '';
my $upload_id   = undef;
my $fullpath    = undef;
my $phantom     = undef;
my $patientname = undef;
my $modality    = undef;
my ($debug, $verbose) = (0,1);
my $stdout = '';
my $stderr = '';

my @opt_table           = (
    [ "Basic options", "section" ],
    [
        "-profile", "string", 1, \$profile,
        "name of config file in ../dicom-archive/.loris_mri"
    ],
    ["-verbose", "boolean", 1,   \$verbose, "Be verbose."]
);

my $Help = <<HELP;
******************************************************************************
Run imaging_upload_file.pl in batch mode
******************************************************************************

This script runs the Loris-MRI insertion on multiple scans. The list of scans are 
provided through a text file (e.g. list_of_scans.txt) with one scan details per line.
The scan details includes the path to the scan, identification as to whether the
scan is for a phantom (Y) or not (N), and the candidate name for non-phantom entries.

Like the Loris Imaging Uploader interface, this script also validates the candidate 
name against the (start of the) filename and creates an entry in the mri_upload table.

An example of what list_of_scans.txt might contain for 3 uploads to be inserted:
/data/incoming/PSC0001_123457_V1.tar.gz N MRI_DICOM PSC0000_123456_V1
/data/incoming/Lego_Phantom_MNI_20140101.zip Y MRI_DICOM
/data/incoming/PSC0001_123457_V1_RES.tar.gz N PET_HRRT PSC0000_123456_V1

HELP
my $Usage = <<USAGE;
usage: ./batch_uploads_imageuploader -profile prod < list_of_scans.txt >log_batch_imageuploader.txt 2>&1 [options]
       $0 -help to list options
USAGE
&Getopt::Tabular::SetHelp( $Help, $Usage );
&Getopt::Tabular::GetOptions( \@opt_table, \@ARGV )
    || exit $NeuroDB::ExitCodes::GETOPT_FAILURE;

################################################################
################ Get config setting#############################
################################################################
if ( !$profile ) {
    print $Help;
    print STDERR "$Usage\n\tERROR: missing -profile argument\n\n";
    exit $NeuroDB::ExitCodes::PROFILE_FAILURE;
}
{ package Settings; do "$ENV{LORIS_CONFIG}/.loris_mri/$profile" }
if ( !@Settings::db ) {
    print STDERR "\n\tERROR: You don't have a \@db setting in the file "
                 . "$ENV{LORIS_CONFIG}/.loris_mri/$profile \n\n";
    exit $NeuroDB::ExitCodes::DB_SETTINGS_FAILURE;
}


################################################################
################ Establish database connection #################
################################################################
my $dbh = &NeuroDB::DBI::connect_to_db(@Settings::db);
my $data_dir = &NeuroDB::DBI::getConfigSetting(
                    \$dbh,'dataDirBasepath'
                    );
my $bin_dir = &NeuroDB::DBI::getConfigSetting(
                    \$dbh,'MRICodePath'
                    );
my $is_qsub = &NeuroDB::DBI::getConfigSetting(
                    \$dbh,'is_qsub'
                    );
my $mail_user = &NeuroDB::DBI::getConfigSetting(
                    \$dbh,'mail_user'
                    );

my ($stdoutbase, $stderrbase) = ("$data_dir/batch_output/imuploadstdout.log", 
				 "$data_dir/batch_output/imuploadstderr.log");


while($_ = $ARGV[0], /^-/) {
    shift;
    last if /^--$/; ## -- ends argument processing
    if (/^-D/) { $debug++ } ## debug level
    if (/^-v/) { $verbose++ } ## verbosity
}


## read input from STDIN, store into array @inputs (`find ....... | this_script`)
my @resultsarray     = ();
my @patientname      = ();
my @patientnamearray = ();
my @fullpath         = ();
my @fullpatharray    = ();
my @phantom          = ();
my @phantomarray     = ();
my @modality         = ();
my @modality_array   = ();
my @submitted = ();

my $counter = 0;

while(my $line = <STDIN>)
{
    chomp $line;
    my @linearray = split(" " , $line);
    push (@resultsarray, @linearray);
    @fullpath    = $linearray[0];
    @phantom     = $linearray[1];
    @modality    = $linearray[2];
    @patientname = $linearray[3];
    push (@patientnamearray, @patientname);
    push (@fullpatharray,    @fullpath);
    push (@phantomarray,     @phantom);
    push (@modality_array,   @modality);
}
close STDIN;

## foreach series, batch magic
foreach my $input (@resultsarray)
{
    $counter++;
    $stdout = $stdoutbase.$counter;
    $stderr = $stderrbase.$counter;

    #$stdout = '/dev/null';
    #$stderr = '/dev/null';

    $fullpath    = $fullpatharray[$counter-1];
    $phantom     = $phantomarray[$counter-1];
    $patientname = $patientnamearray[$counter-1];
    $modality    = $modality_array[$counter-1];
    #replace "_" in $modality by space as stored in the database with space
    $modality    =~ s/_/ /g;

    ## Ensure that 
    ## 1) the uploaded file is of type .tgz or .tar.gz or .zip
    ## 2) check that input file provides phantom details (Y for phantom, N for real candidates)
    ## 3) for non-phantoms, the patient name and path entries are identical; this mimics the imaging uploader in the front-end
    my ($base,$path,$type) = fileparse($fullpath, qr{\..*});
    if (($type ne '.tgz') && ($type ne '.tar.gz') && ($type ne '.zip')) {
<<<<<<< HEAD
	    print "The file on line $counter is not of type .tgz, tar.gz, or .zip and will not be processed\n";
	    exit(3);
    }
    if (($phantom eq '') || (($phantom ne 'N') && ($phantom ne 'Y'))) {
	    print "Make sure the Phantom entry is filled out " .
	          "with Y if the scan if for a phantom, and N otherwise\n";
	    exit(4);
    }
    if ($phantom eq 'N') {
        if ($patientname ne (substr ($base, 0, length($patientname)))) {
       	    print "Make sure the patient name $patientname " .
	              "for non-phantom entries matches the start of the ".
		          "filename $base in $path\n";
	        exit(5);
	    }
    } else {
        if ($patientname ne '') {
       	    print "Please leave the patient name blank " .
	              "for phantom entries\n";
	        exit(6);
	    } else {
	        $patientname = 'NULL';
	    }
=======
	print STDERR "The file on line $counter is not of type .tgz, tar.gz, or "
                 . ".zip and will not be processed\n";
	exit $NeuroDB::ExitCodes::UPLOADED_FILE_TYPE_FAILURE;
    }
    if (($phantom eq '') || (($phantom ne 'N') && ($phantom ne 'Y'))) {
	print STDERR "Make sure the Phantom entry is filled out "
	             . "with Y if the scan if for a phantom, and N otherwise\n";
	exit $NeuroDB::ExitCodes::PHANTOM_ENTRY_FAILURE;
    }
    if ($phantom eq 'N') {
        if ($patientname ne (substr ($base, 0, length($patientname)))) {
       	    print STDERR "Make sure the patient name $patientname for "
	                     . "non-phantom entries matches the start of $base "
	                     . "filename in $path\n";
	        exit $NeuroDB::ExitCodes::PNAME_FILENAME_MISMATCH;
	    }
    }
    else {
        if ($patientname ne '') {
       	    print STDERR "Please leave the patient name blank for phantom "
       	                 . "entries\n";
	        exit $NeuroDB::ExitCodes::PNAME_PHANTOM_MISMATCH;
	}
	else {
	    $patientname = 'NULL';
	}
>>>>>>> aee89148
    }

    # Check that the modality specified in the text file exists in the database
    # TODO: replace the getModality function by a function doing that in DBI.pm
    # when that function will exist
    my $DB_modalities = getModality(
        "SELECT ImagingModalityID, Modality FROM ImagingModality"
    );
    unless ( grep ( /^$modality$/, keys %$DB_modalities ) ) {
        print STDERR "Make sure the modality $modality specified exists in the "
                     . "database. Note: spaces present in the modality name "
                     . "from the ImagingModality table should be replaced by "
                     . "underscores\n\n";
        exit; ##TODO: implement proper exit code once ExitCodes.pm is merged
    }

    ## Populate the mri_upload table with necessary entries and get an upload_id
    $upload_id = insertIntoMRIUpload(
        \$dbh, $patientname, $phantom, $fullpath, $DB_modalities->{$modality}
    );

    ## this is where the subprocesses are created...  should basically run processor script with study directory as argument.
    ## processor will do all the real magic

    my $command = "$bin_dir/uploadNeuroDB/imaging_upload_file.pl "
		          . "-profile $profile -upload_id $upload_id $fullpath";
    if ($verbose) {
        $command .= " -verbose";
    }

    ##if qsub is enabled use it
    if ($is_qsub) {
	     open QSUB, "| qsub -V -e $stderr -o $stdout -N process_imageuploader_${counter}";
    	 print QSUB $command;
    	 close QSUB;
    }
    ##if qsub is not enabled
    else {
	print "Running now the following command: $command\n" if $verbose;
	system($command);
    }

     push @submitted, $input;
}
open MAIL, "|mail $mail_user";
print MAIL "Subject: BATCH_UPLOADS_IMAGEUPLOADER: ".scalar(@submitted)." studies submitted.\n";
print MAIL join("\n", @submitted)."\n";
close MAIL;


################################################################
############### insertIntoMRIUpload ############################
################################################################
=pod
insertIntoMRIUpload()
Description:
  - Insert into the mri_upload table entries for data coming
    from batch_upload_imageuploader

Arguments:
  $patientname: The patient name
  $phantom : 'Y' if the entry is for a phantom, and 'N' othwrwose
  $fullpath: Path to the uploaded file

  Returns: $upload_id : The Upload ID
=cut


sub insertIntoMRIUpload {

    my ( $dbhr, $patientname, $phantom, $fullpath, $modality ) = @_;
    my $User = `whoami`;

    my $query = "INSERT INTO mri_upload ".
                "(UploadedBy, UploadDate, PatientName, ".
                "IsPhantom, UploadLocation, ImagingModalityID) ".
                "VALUES (?, now(), ?, ?, ?, ?)";
    my $mri_upload_insert = $dbh->prepare($query);
    $mri_upload_insert->execute(
        $User, $patientname, $phantom, $fullpath, $modality
    );

    my $where = " WHERE mu.UploadLocation =?";
    $query = "SELECT mu.UploadID FROM mri_upload mu";
    $query .= $where;
    my $sth = $dbh->prepare($query);
    $sth->execute($fullpath);
    my $upload_id = $sth->fetchrow_array;

    return $upload_id;
}

##
#TODO: replace this by the DBI pselect when in place
##
sub getModality {

    my ($query) = @_;

    my $sth = $dbh->prepare($query);
    $sth->execute();

    my %modalities;
    while ( my ($modalityID, $modalityName) = $sth->fetchrow_array() ) {
        $modalities{$modalityName} = $modalityID;
    }

    return \%modalities;

}

## exit 0 for find to consider this -cmd true (in case we ever run it that way...)
exit $NeuroDB::ExitCodes::SUCCESS;
<|MERGE_RESOLUTION|>--- conflicted
+++ resolved
@@ -153,31 +153,6 @@
     ## 3) for non-phantoms, the patient name and path entries are identical; this mimics the imaging uploader in the front-end
     my ($base,$path,$type) = fileparse($fullpath, qr{\..*});
     if (($type ne '.tgz') && ($type ne '.tar.gz') && ($type ne '.zip')) {
-<<<<<<< HEAD
-	    print "The file on line $counter is not of type .tgz, tar.gz, or .zip and will not be processed\n";
-	    exit(3);
-    }
-    if (($phantom eq '') || (($phantom ne 'N') && ($phantom ne 'Y'))) {
-	    print "Make sure the Phantom entry is filled out " .
-	          "with Y if the scan if for a phantom, and N otherwise\n";
-	    exit(4);
-    }
-    if ($phantom eq 'N') {
-        if ($patientname ne (substr ($base, 0, length($patientname)))) {
-       	    print "Make sure the patient name $patientname " .
-	              "for non-phantom entries matches the start of the ".
-		          "filename $base in $path\n";
-	        exit(5);
-	    }
-    } else {
-        if ($patientname ne '') {
-       	    print "Please leave the patient name blank " .
-	              "for phantom entries\n";
-	        exit(6);
-	    } else {
-	        $patientname = 'NULL';
-	    }
-=======
 	print STDERR "The file on line $counter is not of type .tgz, tar.gz, or "
                  . ".zip and will not be processed\n";
 	exit $NeuroDB::ExitCodes::UPLOADED_FILE_TYPE_FAILURE;
@@ -200,11 +175,10 @@
        	    print STDERR "Please leave the patient name blank for phantom "
        	                 . "entries\n";
 	        exit $NeuroDB::ExitCodes::PNAME_PHANTOM_MISMATCH;
-	}
-	else {
-	    $patientname = 'NULL';
-	}
->>>>>>> aee89148
+	    }
+	    else {
+	        $patientname = 'NULL';
+	    }
     }
 
     # Check that the modality specified in the text file exists in the database
