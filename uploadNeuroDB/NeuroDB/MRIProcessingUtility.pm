--- conflicted
+++ resolved
@@ -1148,19 +1148,6 @@
         ########################################################
         ### record which tarchive was used to make this file ###
         ########################################################
-<<<<<<< HEAD
-        $tarchive_path =  $tarchive_path;
-        $tarchive_path =~ s/$data_dir\///i if ($tarchive_path);
-        $tarchive_path = 'NULL' unless ($tarchive_path);
-        $${minc_file}->setParameter(
-            'tarchiveLocation', 
-            $tarchive_path
-        );
-        $${minc_file}->setParameter(
-            'tarchiveMD5',
-            $tarchiveInfo->{'md5sumArchive'}
-        );
-=======
         $tarchive_path = $tarchiveInfo->{ArchiveLocation};
         if ($tarchive_path) {
             $tarchive_path =~ s/$data_dir\///i;
@@ -1169,7 +1156,6 @@
                 'tarchiveMD5', $tarchiveInfo->{'md5sumArchive'}
             );
         }
->>>>>>> 8f1ae57b
 
         ########################################################
         # register into the db fixme if I ever want a dry run ## 
