--- conflicted
+++ resolved
@@ -1610,12 +1610,8 @@
 
 
     # return from the function if createCandidate config setting is not set
-<<<<<<< HEAD
     my $configOB = $this->{'configOB'};
     return if (!$configOB->getCreateCandidates());
-=======
-    return if (!NeuroDB::DBI::getConfigSetting($dbhr, 'createCandidates'));
->>>>>>> be531133
 
 
     # Check that no candidates with the same PSCID is already registered
@@ -1631,7 +1627,6 @@
         exit $NeuroDB::ExitCodes::INSERT_FAILURE;
 
     }
-<<<<<<< HEAD
 
 
     # Check that no candidates with the same CandID is already registered
@@ -1644,20 +1639,6 @@
         );
         $this->spool($message, 'Y', $upload_id, $notify_notsummary);
 
-=======
-
-
-    # Check that no candidates with the same CandID is already registered
-    if (NeuroDB::MRI::subjectIDExists('CandID', $candID, $dbhr)) {
-
-        $message = "ERROR: Cannot create candidate ($pscID, $candID) as "
-                   . "a candidate with CandID=$candID already exists.\n";
-        $this->writeErrorLog(
-            $message, $NeuroDB::ExitCodes::INSERT_FAILURE
-        );
-        $this->spool($message, 'Y', $upload_id, $notify_notsummary);
-
->>>>>>> be531133
         exit $NeuroDB::ExitCodes::INSERT_FAILURE;
 
     }
@@ -1672,20 +1653,6 @@
 
     chomp($User);
     $candID = NeuroDB::MRI::createNewCandID($dbhr) unless $candID;
-<<<<<<< HEAD
-    $query  = "INSERT INTO candidate ".
-              "(CandID, PSCID, DoB, Sex, RegistrationCenterID, ".
-              "Date_active, Date_registered, UserID, Entity_type) ".
-              "VALUES(" .
-              ${$this->{'dbhr'}}->quote($subjectIDsref->{'CandID'}).",".
-              ${$this->{'dbhr'}}->quote($subjectIDsref->{'PSCID'}).",".
-              ${$this->{'dbhr'}}->quote($tarchiveInfo->{'PatientDoB'}) ."," .
-              ${$this->{'dbhr'}}->quote($sex).",".
-              ${$this->{'dbhr'}}->quote($centerID).
-              ", NOW(), NOW(), '$User', 'Human')";
-    print $query . "\n" if ($this->{debug});
-    ${$this->{'dbhr'}}->do($query);
-=======
     ($query = <<QUERY) =~ s/\n//gm;
   INSERT INTO candidate (
     CandID,               PSCID,       DoB,                  Sex,
@@ -1705,7 +1672,6 @@
         $subjectIDsref->{'PatientDoB'}, $sex,
         $centerID,                      $User
     );
->>>>>>> be531133
 
     $message = "\n==> CREATED NEW CANDIDATE: $candID";
     $this->{LOG}->print($message);
