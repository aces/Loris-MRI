package NeuroDB::MRIProcessingUtility;
use English;
use Carp;
use strict;
use warnings;
no warnings 'once';
use Data::Dumper;
use File::Basename;
use NeuroDB::File;
use NeuroDB::MRI;
use NeuroDB::DBI;
use NeuroDB::Notify;
use Path::Class;

## Define Constants ##
my $notify_detailed   = 'Y'; # notification_spool message flag for messages to be displayed 
                             # with DETAILED OPTION in the front-end/imaging_uploader 
my $notify_notsummary = 'N'; # notification_spool message flag for messages to be displayed 
                             # with SUMMARY Option in the front-end/imaging_uploader 

################################################################
#####################Constructor ###############################
################################################################
sub new {
    my $params = shift;
    my ($dbhr,$debug,$TmpDir,$logfile,$verbose) = @_;
    unless(defined $dbhr) {
       croak(
           "Usage: ".$params."->new(\$databaseHandleReference)"
       );
    }
    my $self = {};

    ############################################################
    ############### Create a settings package ##################
    ############################################################
    my $profile = "prod";
    {
     package Settings;
     do "$ENV{LORIS_CONFIG}/.loris_mri/$profile";
    }

    ############################################################
    #### Create the log file and a Notify Object################
    ############################################################
    my $LogDir  = dirname($logfile);
    my $file_name = basename($logfile);
    my $dir = dir($LogDir);
    my $file = $dir->file($file_name);
    my $LOG = $file->openw();
    my $Notify = NeuroDB::Notify->new( $dbhr );
    $LOG->autoflush(1);
    $self->{'Notify'} = $Notify;
    $self->{'LOG'} = $LOG;
    $self->{'verbose'} = $verbose;
    $self->{'LogDir'} = $LogDir;
    $self->{'dbhr'} = $dbhr;
    $self->{'debug'} = $debug;
    $self->{'TmpDir'} = $TmpDir;
    $self->{'logfile'} = $logfile;
    return bless $self, $params;
}

################################################################
## writeErrorLog and update Notification Table##################
## this is a useful function that will close the log and write #
## error messages in case of abnormal program termination ######
################################################################
sub writeErrorLog {
    my $this = shift;
    my ($message, $failStatus,$LogDir) = @_;
    print $message;
    $this->{LOG}->print($message);
    $this->{LOG}->print(
        "program exit status: $failStatus"
    );
    `cat $this->{logfile}  >> $this->{LogDir}/error.log`;
    close $this->{LOG};
    `rm -f $this->{logfile} `;
}


#################################################################    
## useful only if the visit label IS NOT encoded somewhere in ###
## the patient ID or patient Name ###############################
#################################################################    

sub lookupNextVisitLabel {
    my $this = shift;
    my ($CandID, $dbhr) = @_;
    my $visitLabel = 1;
    my $query = "SELECT Visit_label FROM session".
                " WHERE CandID=$CandID AND Active='Y'".
                " ORDER BY ID DESC LIMIT 1";
    if ($this->{debug}) {
        print $query . "\n";
    }
    my $sth = $${dbhr}->prepare($query);
    $sth->execute();
    if ($sth->rows > 0) {
        my @row = $sth->fetchrow_array();
        $visitLabel = $row[0] + 1;
    }
    return $visitLabel;
}

################################################################
########### getFileNamesfromSeriesUID  #########################
################################################################
sub getFileNamesfromSeriesUID {

    # longest common prefix
    sub LCP {
      return '' unless @_;
      my $prefix = shift;
      for (@_) {
          chop $prefix while (! /^\Q$prefix\E/);
          }
      return $prefix;
    }

    my $dbh = &NeuroDB::DBI::connect_to_db(@Settings::db);
    my ($seriesuid, @alltarfiles) = @_;
    my @filearray;
    my $tarstring = ' --wildcards ';
    my $query = "select tf.FileName from tarchive_files as tf".
        " where tf.TarchiveID = (select distinct ts.tarchiveID   from tarchive_series as ts where ts.SeriesUID=?)".
        " and tf.SeriesNumber = (select distinct ts.SeriesNumber from tarchive_series as ts where ts.SeriesUID=?)".
        " order by tf.FileNumber";
    my $sth = $dbh->prepare($query);
    $sth->execute($seriesuid, $seriesuid);
    while (my $tf = $sth->fetchrow_hashref()) {
        push @filearray, $tf->{'FileName'};
        $tarstring .= "'*" . $tf->{'FileName'} . "' ";
    }

    my $lcp = LCP(@alltarfiles);
    $tarstring =~ s/$lcp//g;

    return $tarstring;
}

################################################################
##################### extract_tarchive #########################
################################################################
=pod
Most important function now. Gets the tarchive and
extracts it so data can actually be uploaded
=cut
sub extract_tarchive {
    my $this = shift;
    my ($tarchive, $tarchive_srcloc, $seriesuid) = @_;
    my $upload_id = undef;
    my $message = '';
    my $tarnames = '';
    # get the upload_id from the tarchive source location
    # to pass to the notification_spool
    $upload_id = getUploadIDUsingTarchiveSrcLoc($tarchive_srcloc);
    $message = "\nExtracting tarchive $tarchive in $this->{TmpDir} \n";
    $this->spool($message, 'N', $upload_id, $notify_detailed);
    my $cmd = "cd $this->{TmpDir} ; tar -xf $tarchive";
    $message = "\n" . $cmd . "\n";
    $this->spool($message, 'N', $upload_id, $notify_detailed);
    `$cmd`;
    opendir TMPDIR, $this->{TmpDir};
    my @tars = grep { /\.tar\.gz$/ && -f "$this->{TmpDir}/$_" }
        readdir(TMPDIR);
    closedir TMPDIR;

    if (scalar(@tars) != 1) {
        my $message = "Error: Could not find inner tar in $tarchive!\n";
        print $message;
        print @tars . "\n";
        $this->spool($message, 'Y', $upload_id, $notify_notsummary);
        exit 1 ;
    }

    my $dcmtar = $tars[0];
    my $dcmdir = $dcmtar;
    $dcmdir =~ s/\.tar\.gz$//;

    if (defined($seriesuid)) {
        print "seriesuid: $seriesuid\n" if $this->{verbose};
        my @alltarfiles = `cd $this->{TmpDir} ; tar -tzf $dcmtar`;
        $tarnames = getFileNamesfromSeriesUID($seriesuid, @alltarfiles);
        print "tarnames: $tarnames\n" if $this->{verbose};
    }

    `cd $this->{TmpDir} ; tar -xzf $dcmtar $tarnames`;
    return $dcmdir;
}


################################################################
############ sub extractAndParseTarchive #######################
################################################################
sub extractAndParseTarchive {

    my $this = shift;
    my ($tarchive, $tarchive_srcloc, $seriesuid) = @_;
    # get the upload_id from the tarchive_srcloc to pass to notification_spool
    my $upload_id = getUploadIDUsingTarchiveSrcLoc($tarchive_srcloc);
    my $study_dir = $this->{TmpDir}  . "/" .
        $this->extract_tarchive($tarchive, $tarchive_srcloc, $seriesuid);
    my $ExtractSuffix  = basename($tarchive, ".tar");
    # get rid of the tarchive Prefix 
    $ExtractSuffix =~ s/DCM_(\d){4}-(\d){2}-(\d){2}_//;
    my $info       = "head -n 12 $this->{TmpDir}/${ExtractSuffix}.meta";
    my $header     = `$info`;
    my $message = "\n$header\n";
    $this->{LOG}->print($message);
    $this->spool($message, 'N', $upload_id, $notify_detailed);

    return ($ExtractSuffix, $study_dir, $header);
}

################################################################
################## determineSubjectID ##########################
################################################################
sub determineSubjectID {

    my $this = shift;
    my ($scannerID,$tarchiveInfo,$to_log, $upload_id) = @_;
    $to_log = 1 unless defined $to_log;
    if (!defined(&Settings::getSubjectIDs)) {
        if ($to_log) {
            my $message =  "\nERROR: Profile does not contain getSubjectIDs ".
                           "routine. Upload will exit now.\n\n";
            $this->writeErrorLog($message, 2);
	    $this->spool($message, 'Y', $upload_id, $notify_notsummary);
	    exit 2;
        }
    }
    my $subjectIDsref = Settings::getSubjectIDs(
                            $tarchiveInfo->{'PatientName'},
                            $tarchiveInfo->{'PatientID'},
                            $scannerID,
                            $this->{dbhr}
                        );
    if ($to_log) {
        my $message = "\n==> Data found for candidate   : ".
                            "CandID: ". $subjectIDsref->{'CandID'} .
                            "- PSCID: ". $subjectIDsref->{'PSCID'} . "- Visit: ".
                            $subjectIDsref->{'visitLabel'} . "- Acquired : ".
                            $tarchiveInfo->{'DateAcquired'} . "\n";
	$this->{LOG}->print($message);
        $this->spool($message, 'N', $upload_id, $notify_detailed);
    }
    return $subjectIDsref;
}


################################################################
################### createTarchiveArray ########################
################################################################

sub createTarchiveArray {

    my $this = shift;
    my %tarchiveInfo;
    my ($tarchive, $globArchiveLocation, $hrrt) = @_;
    my $where = "ArchiveLocation='$tarchive'";
    if ($globArchiveLocation) {
        $where = "ArchiveLocation LIKE '%".basename($tarchive)."'";
    }
<<<<<<< HEAD

    my $query;
    if ($hrrt) {
        ($query = <<QUERY) =~ s/\n/ /gm;
        SELECT
          PatientName,   CenterName,           SourceLocation,
          DateAcquired,  md5sumArchive,        ScannerManufacturer,
          ScannerModel,  ScannerSerialNumber,  ScannerSoftwareVersion
        FROM
          hrrt_archive
        WHERE
          $where
QUERY
    } else {
        $query = "SELECT PatientName, PatientID, PatientDoB, md5sumArchive,"
            . " DateAcquired, DicomArchiveID, PatientGender,"
            . " ScannerManufacturer, ScannerModel, ScannerSerialNumber,"
            . " ScannerSoftwareVersion, neurodbCenterName, TarchiveID,"
            . " SourceLocation FROM tarchive WHERE $where";
    }
=======
    my $query = "SELECT PatientName, PatientID, PatientDoB, md5sumArchive,".
                " DateAcquired, DicomArchiveID, PatientGender,".
                " ScannerManufacturer, ScannerModel, ScannerSerialNumber,".
                " ScannerSoftwareVersion, neurodbCenterName, TarchiveID,".
                " SourceLocation, ArchiveLocation FROM tarchive WHERE $where";
>>>>>>> 67f1d583
    if ($this->{debug}) {
        print $query . "\n";
    }
    my $sth = ${$this->{'dbhr'}}->prepare($query);
    $sth->execute();

    if ($sth->rows > 0) {
        my $tarchiveInfoRef = $sth->fetchrow_hashref();
        %tarchiveInfo = %$tarchiveInfoRef;
    } else {
        my $message = "\nERROR: Only archived data can be uploaded.".
                      "This seems not to be a valid archive for this study!".
                      "\n\n";
        $this->writeErrorLog($message, 3);
	# no $tarchive can be fetched so $upload_id is undef
	# in the notification_spool
        $this->spool($message, 'Y', undef, $notify_notsummary);
        exit 3;
    }

    return %tarchiveInfo;
}

################################################################
#################### determinePSC ##############################
################################################################
sub determinePSC {

    my $this = shift;
    my ($tarchiveInfo, $to_log, $upload_id) = @_;
    $to_log = 1 unless defined $to_log;
    my $lookupCenterNameUsing = NeuroDB::DBI::getConfigSetting(
                        $this->{dbhr},'lookupCenterNameUsing'
                        );
    my ($center_name, $centerID) =
    NeuroDB::MRI::getPSC(
        $tarchiveInfo->{$lookupCenterNameUsing},
        $this->{dbhr}
    );
    if ($to_log) {
        if (!$center_name) {

            my $message = "\nERROR: No center found for this candidate \n\n";
            $this->writeErrorLog($message, 4);
	    $this->spool($message, 'Y', $upload_id, $notify_notsummary);
            exit 4;
        }
        my $message =
            "\n==> Verifying acquisition center\n-> " .
            "Center Name : $center_name\n-> CenterID ".
            " : $centerID\n";
	$this->{LOG}->print($message);
	$this->spool($message, 'N', $upload_id, $notify_detailed);
    }
    return ($center_name, $centerID);
}

################################################################
################## determineScannerID ##########################
################################################################
sub determineScannerID {

    my $this = shift;
    my ($tarchiveInfo, $to_log, $centerID, $NewScanner, $upload_id) = @_;
    my $message = '';
    $to_log = 1 unless defined $to_log;
    if ($to_log) {
        $message = "\n\n==> Trying to determine scanner ID\n";
        $this->{LOG}->print($message);
        $this->spool($message, 'N', $upload_id, $notify_detailed);
    }

    my $scannerID =
        NeuroDB::MRI::findScannerID(
            $tarchiveInfo->{'ScannerManufacturer'},
            $tarchiveInfo->{'ScannerModel'},
            $tarchiveInfo->{'ScannerSerialNumber'},
            $tarchiveInfo->{'ScannerSoftwareVersion'},
            $centerID,
            $this->{dbhr},
            $NewScanner 
        );
    if ($scannerID == 0) {
        if ($to_log) {
            $message = "\nERROR: The ScannerID for this particular scanner ".
                          "does not exist. Enable creating new ScannerIDs in ".
                          "your profile or this archive can not be ".
                          "uploaded.\n\n";
            $this->writeErrorLog($message, 5);
       	    $this->spool($message, 'Y', $upload_id, $notify_notsummary);
            exit 5;
        }
    }
    if ($to_log) {
        $message = "==> scanner ID : $scannerID\n\n";
        $this->{LOG}->print($message);
        $this->spool($message,'N', $upload_id, $notify_detailed);
    }
    return $scannerID;
}

################################################################
####### get_acqusitions($study_dir, \@acquisitions) ############ 
####### puts list of acq dirs in @acquisitions #################
################################################################
sub get_acquisitions {
    my $this = shift;
    my ($study_dir, $acquisitions) = @_;
    @$acquisitions =
    split("\n", `find $study_dir -type d -name \\*.ACQ`);
    my $message = "Acquisitions: ".join("\n", @$acquisitions)."\n";
    if ($this->{verbose}){
	    $this->{LOG}->print($message);
    }
}

################################################################
################### compute the md5 hash #######################
################################################################
sub computeMd5Hash {
    my $this = shift;
    my ($file, $upload_id) = @_;
    my $message = '';
    $message = "\n==> computing md5 hash for MINC body.\n";
    $this->{LOG}->print($message);
    $this->spool($message, 'N', $upload_id, $notify_detailed);
    my $md5hash = &NeuroDB::MRI::compute_hash(\$file);
    $message = "\n--> md5: $md5hash\n";
    $this->{LOG}->print($message);
    $this->spool($message, 'N', $upload_id, $notify_detailed);
    $file->setParameter('md5hash', $md5hash);
    my $unique = &NeuroDB::MRI::is_unique_hash(\$file);
    return $unique;
}

################################################################
#################### getAcquisitionProtocol ####################
################################################################

sub getAcquisitionProtocol {
   
    my $this = shift;
    my ($file,$subjectIDsref,$tarchiveInfoRef,$center_name,$minc,
        $acquisitionProtocol,$bypass_extra_file_checks, $upload_id) = @_;
    my $message = '';

    ############################################################
    ## get acquisition protocol (identify the volume) ##########
    ############################################################

    if(!defined($acquisitionProtocol)) {
      $message = "\n==> verifying acquisition protocol\n";
      $this->{LOG}->print($message);
      $this->spool($message, 'N', $upload_id, $notify_detailed);

      $acquisitionProtocol =  &NeuroDB::MRI::identify_scan_db(
                                   $center_name,
                                   $subjectIDsref,
                                   $tarchiveInfoRef,
                                   $file, 
                                   $this->{dbhr}, 
                                   $minc
                                 );
    }

    $message = "\nAcquisition protocol is $acquisitionProtocol\n";
    $this->{LOG}->print($message);
    $this->spool($message, 'N', $upload_id, $notify_detailed);

    my @checks = ();
    my $acquisitionProtocolID;
    if ($acquisitionProtocol !~ /unknown/) {
        $acquisitionProtocolID =
        &NeuroDB::MRI::scan_type_text_to_id(
          $acquisitionProtocol, $this->{dbhr}
        );

        if ($bypass_extra_file_checks == 0) {
          @checks = $this->extra_file_checks(
                        $acquisitionProtocolID, 
                        $file, 
                        $subjectIDsref->{'CandID'}, 
                        $subjectIDsref->{'visitLabel'},
                        $tarchiveInfoRef->{'PatientName'}
                    );
          $message = "\nextra_file_checks from table mri_protocol_check " .
                     "logged in table mri_violations_log: $checks[0]\n";
	  $this->{LOG}->print($message);
	  # 'warn' and 'exclude' are errors, while 'pass' is not
	  # log in the notification_spool_table the $Verbose flag accordingly
	  if (!($checks[0] eq 'pass')){
	          $this->spool($message, 'Y', $upload_id, $notify_notsummary);
	  }
	  else{
	          $this->spool($message, 'N', $upload_id, $notify_detailed);
	  }
        }
    }
    return ($acquisitionProtocol, $acquisitionProtocolID, @checks);
}

################################################################
######## extra_file_checks () ##################################
######## Returns list of checks that failed, ###################
######## We can't directly insert here because #################
######## The file isn't registered in the database yet #########
################################################################

sub extra_file_checks() {
      
    my $this = shift;
    my $scan_type = shift;
    my $file = shift;
    my $CandID = shift;
    my $Visit_Label = shift;
    my $PatientName = shift;

    my $query = "SELECT * FROM mri_protocol_checks WHERE Scan_type=?";
    my $log_query = "INSERT INTO mri_violations_log".
                    "(SeriesUID, TarchiveID, MincFile, PatientName,".
                    " CandID, Visit_label, CheckID,  Scan_type,".
                    " Severity, Header, Value, ValidRange,ValidRegex)".
                    " VALUES (?, ?, ?, ?, ?, ?, ?, ?, ?, ?, ?, ?, ?)";
    if ($this->{debug}) {
        print $query . "\n";
    }
    my $worst_warning = 0;
    my @faillist;
    my $sth = ${$this->{'dbhr'}}->prepare($query);
    my $logsth = ${$this->{'dbhr'}}->prepare($log_query);
    $sth->execute($scan_type);
    while(my $check = $sth->fetchrow_hashref()) {
        my $value = $file->getParameter($check->{'Header'});
        if (($check->{'ValidRange'}
            && (!NeuroDB::MRI::in_range($value, $check->{'ValidRange'})))
            || ($check->{'ValidRegex'} && $value !~ /$check->{'ValidRegex'}/)) 
            {
                if ($check->{'Severity'} =~ /exclude/) {
                    $worst_warning = 2;
                } elsif (
                    $check->{'Severity'} =~ /warning/ 
                    && $worst_warning < 2
                  ) {
                    $worst_warning = 1;
                    $file->setFileData('Caveat', 1);
                }
                $logsth->execute(
                        $file->getFileDatum('SeriesUID'),
                        $file->getFileDatum('TarchiveSource'),
                        $file->getFileDatum('File'),
                        $PatientName,
                        $CandID,
                        $Visit_Label,
                        $check->{'ID'},
                        $check->{'Scan_type'},
                        $check->{'Severity'},
                        $check->{'Header'},
                        $value,
                        $check->{'ValidRange'},
                        $check->{'ValidRegex'}
                );
                push(@faillist, $check->{'ID'});

            }
    }
    if ($worst_warning == 1) {
        return ('warn', \@faillist);
    } elsif ($worst_warning == 2) {
        return ('exclude', \@faillist);
    }
    return ('pass', \@faillist);
}

################################################################
################## update_mri_acquisition_dates ################
################################################################
sub update_mri_acquisition_dates {
   
    my $this = shift;
    my ($sessionID, $acq_date) = @_;

    ############################################################
    # get the registered acquisition date for this session #####
    ############################################################
    my $query = "SELECT s.ID, m.AcquisitionDate FROM session AS s LEFT OUTER".
                " JOIN mri_acquisition_dates AS m ON (s.ID=m.SessionID)". 
                " WHERE s.ID='$sessionID' AND s.Active='Y' AND".
                " (m.AcquisitionDate > '$acq_date'". 
                " OR m.AcquisitionDate IS NULL) AND '$acq_date'>0";
    
    if ($this->{debug}) {
        print $query . "\n";
    }

    my $sth = ${$this->{'dbhr'}}->prepare($query);
    $sth->execute();
    ############################################################
    ### if we found a session, it needs updating or inserting, #
    ### so we use replace into. ################################
    ############################################################
    if ($sth->rows > 0) {
        my $query = "REPLACE INTO mri_acquisition_dates".
                    " SET AcquisitionDate='$acq_date', SessionID='$sessionID'";
        ${$this->{'dbhr'}}->do($query);
    }
}

################################################################
#################### loadAndCreateObjectFile ###################
################################################################

sub loadAndCreateObjectFile {

    my $this = shift;
    my ($minc, $tarchive_srcloc) = @_;
    my $message = '';
    my $upload_id = getUploadIDUsingTarchiveSrcLoc($tarchive_srcloc);

    ############################################################
    ################ create File object ########################
    ############################################################
    my $file = NeuroDB::File->new($this->{dbhr});

    ############################################################
    ########## load File object ################################
    ############################################################
    $message = 	"\n==> Loading file from disk $minc\n";
    $this->{LOG}->print($message); 
    $this->spool($message, 'N', $upload_id, $notify_detailed);
    $file->loadFileFromDisk($minc);

    ############################################################
    ############# map dicom fields #############################
    ############################################################
    $message = "\n--> mapping DICOM parameter for $minc\n";
    $this->{LOG}->print($message);
    $this->spool($message, 'N', $upload_id, $notify_detailed);
    NeuroDB::MRI::mapDicomParameters(\$file);
    return $file;
}

################################################################
#################### move_minc #################################
#################### renames and moves $minc ###################
################################################################
sub move_minc {
    
    my $this = shift;
    my ($minc,$subjectIDsref, $minc_type, $fileref,
		$prefix,$data_dir, $hrrt, $tarchive_srcloc) = @_;
    my ($new_name, $version,$cmd,$new_dir,$extension,@exts,$dir);
    my $concat = "";
    my $message = '';
    my $upload_id = getUploadIDUsingTarchiveSrcLoc($tarchive_srcloc);

    ############################################################
    ### figure out where to put the files ######################
    ############################################################
    $dir = $this->which_directory($subjectIDsref, $data_dir, $hrrt);
    `mkdir -p -m 770 $dir/native`;

    ############################################################
    ####### figure out what to call files ######################
    ############################################################
    @exts = split(/\./, basename($$minc));
    shift @exts;
    $extension = $hrrt ? pop @exts : join('.', @exts);
    $concat = '_concat' if $$minc =~ /_concat/;
    $new_dir = "$dir/native";
    $version = 1;
    $new_name = $prefix."_".$subjectIDsref->{'CandID'}."_".
                $subjectIDsref->{'visitLabel'}.
                "_". $minc_type."_".sprintf("%03d",$version).
                $concat.".$extension";
    $new_name =~ s/ //;
    $new_name =~ s/__+/_/g;
    while(-e "$new_dir/$new_name") {
        $version = $version + 1;
        $new_name =  $prefix."_".$subjectIDsref->{'CandID'}."_".
                     $subjectIDsref->{'visitLabel'}."_".$minc_type."_".
                     sprintf("%03d",$version).$concat.".$extension";
        $new_name =~ s/ //;
        $new_name =~ s/__+/_/g;
    }
    $new_name = "$new_dir/$new_name";
    $cmd = "mv $$minc $new_name";
    `$cmd`;
    $message = "\nFile $$minc \nmoved to:\n$new_name\n";
    $this->{LOG}->print($message);
    $this->spool($message, 'N', $upload_id, $notify_detailed);
    $$minc = $new_name;
    return $new_name;
}


################################################################
###################### registerScanIntoDB ######################
################################################################
sub registerScanIntoDB {

    my $this = shift;
    my (
        $minc_file, $tarchiveInfo,$subjectIDsref,$acquisitionProtocol, 
<<<<<<< HEAD
        $minc, $checks,$reckless, $sessionID, $upload_id, $hrrt
=======
        $minc, $checks,$reckless, $sessionID, $upload_id
>>>>>>> 67f1d583
    ) = @_;

    my $data_dir = NeuroDB::DBI::getConfigSetting(
                        $this->{dbhr},'dataDirBasepath'
                        );
    my $prefix = NeuroDB::DBI::getConfigSetting(
                        $this->{dbhr},'prefix'
                        );

    my $acquisitionProtocolID = undef;
    my (
        $Date_taken,$minc_protocol_identified,
        $file_path,$tarchive_path,$fileID
    );
    my $message = '';
    ############################################################
    # Register scans into the database.  Which protocols to ####
    # keep optionally controlled by the config file. ###########
    ############################################################
    if ((!defined(&Settings::isFileToBeRegisteredGivenProtocol)
        || $reckless
        || (defined(&Settings::isFileToBeRegisteredGivenProtocol)
            && Settings::isFileToBeRegisteredGivenProtocol($acquisitionProtocol)
           )
        ) && $checks->[0] !~ /exclude/) {

        ########################################################
        # convert the textual scan_type into the scan_type id ##
        ########################################################
        $acquisitionProtocolID = NeuroDB::MRI::scan_type_text_to_id(
                                        $acquisitionProtocol, 
                                        $this->{dbhr}
                                 );
        $${minc_file}->setFileData(
            'AcquisitionProtocolID', 
             $acquisitionProtocolID
        );
        
        $message = "\nAcq protocol: $acquisitionProtocol " 
			. "- ID: $acquisitionProtocolID\n";
        $this->spool($message, 'N', $upload_id, $notify_detailed);

        ########################################################
        # set Date_taken = last modification timestamp ######### 
        # (can't seem to get creation timestamp) ################
        ########################################################
        $Date_taken = (stat($minc))[9];
        
        ########################################################
        ##### rename and move files ############################
        ########################################################
        $minc_protocol_identified = $this->move_minc(
<<<<<<< HEAD
            \$minc,     $subjectIDsref, $acquisitionProtocol,
            $minc_file, $prefix,        $data_dir,
            $hrrt,      $tarchiveInfo->{'SourceLocation'}
        );
=======
                                        \$minc,
                                        $subjectIDsref,
                                        $acquisitionProtocol,
                                        $minc_file,
                                        $prefix,
                                        $data_dir,
					$tarchiveInfo->{'ArchiveLocation'}
                                     );
>>>>>>> 67f1d583

        ########################################################
        #################### set the new file_path #############
        ######################################################## 
        $file_path   =   $minc;
        $file_path      =~  s/$data_dir\///i;
        $${minc_file}->setFileData(
            'File', 
            $file_path
        );

        ########################################################
        ### record which tarchive was used to make this file ###
        ########################################################
<<<<<<< HEAD
        $tarchive_path =  $tarchiveInfo->{SourceLocation};
        $tarchive_path =~ s/$data_dir\///i;
        if ($hrrt) {
            $${minc_file}->setParameter(
                'hrrt_archiveLocation',
                $tarchive_path
            );
            $${minc_file}->setParameter(
                'hrrt_archiveMD5',
                $tarchiveInfo->{'md5sumArchive'}
            );
        } else {
            $${minc_file}->setParameter(
                'tarchiveLocation',
                $tarchive_path
            );
            $${minc_file}->setParameter(
                'tarchiveMD5',
                $tarchiveInfo->{'md5sumArchive'}
            );
        }

=======
        $tarchive_path =  $tarchiveInfo->{ArchiveLocation};
        $tarchive_path =~ s/$data_dir\///i;
        $${minc_file}->setParameter(
            'tarchiveLocation', 
            $tarchive_path
        );
        $${minc_file}->setParameter(
            'tarchiveMD5', 
            $tarchiveInfo->{'md5sumArchive'}
        );
>>>>>>> 67f1d583

        ########################################################
        # register into the db fixme if I ever want a dry run ## 
        ########################################################
        $message = "\nRegistering file into database\n";
        $this->spool($message, 'N', $upload_id, $notify_detailed);
        $fileID = &NeuroDB::MRI::register_db($minc_file);
        $message = "\nFileID: $fileID\n";
        $this->spool($message, 'N', $upload_id, $notify_detailed);

        ########################################################
        ### update mri_acquisition_dates table #################
        ########################################################
        $this->update_mri_acquisition_dates(
            $sessionID, 
            $tarchiveInfo->{'DateAcquired'}
        );
    }
    return $acquisitionProtocolID;
}

################################################################
################## dicom_to_minc ###############################
################################################################

sub dicom_to_minc {

    my $this = shift;
    my ($study_dir, $converter,$get_dicom_info,
		$exclude,$mail_user, $tarchive_srcloc) = @_;
    my ($d2m_cmd,$d2m_log,$exit_code);
    my $message = '';
    my $upload_id = getUploadIDUsingTarchiveSrcLoc($tarchive_srcloc);
    $d2m_cmd = "find $study_dir -type f | $get_dicom_info -studyuid -series".
               " -echo -image -file -series_descr -attvalue 0018 0024".
               " -stdin | sort -n -k1 -k2 -k6 -k3 -k7 -k4 | grep -iv".
               " $exclude | cut -f 5 | ";
    
    ############################################################
    #### use some other converter if specified in the config ###
    ############################################################
    if ($converter !~ /dcm2mnc/) {
        $d2m_cmd .= "$converter $this->{TmpDir}  -notape -compress -stdin";
    } else {
        $d2m_cmd .= "$converter -dname '' -stdin -clobber -usecoordinates $this->{TmpDir} ";
    }
    $d2m_log = `$d2m_cmd`;

    if ($? > 0) {
        $exit_code = $? >> 8;
        ########################################################
        # dicom_to_minc failed...  don't keep going, ########### 
        # just email. ##########################################
        ########################################################
        $message = "\nDicom to Minc conversion failed\n";
        $this->spool($message, 'Y', $upload_id, $notify_notsummary);
        open MAIL, "| mail $mail_user";
        print MAIL "Subject: [URGENT Automated] uploadNeuroDB: ".
                   "dicom->minc failed\n";
        print MAIL "Exit code $exit_code received from:\n$d2m_cmd\n";
        close MAIL;
        croak("dicom_to_minc failure, exit code $exit_code");
   }

    $message = "\n" . $d2m_cmd . "\n";
    $this->{LOG}->print(
    "### Dicom to MINC:\n$d2m_log");
    $this->spool($message, 'N', $upload_id, $notify_detailed);
}
################################################################
####### get_mincs ##############################################
######## returns a sorted list of mincfiles ####################
################################################################
sub get_mincs {
  
    my $this = shift;
    my ($minc_files, $tarchive_srcloc) = @_;
    my $message = '';
    my $upload_id = getUploadIDUsingTarchiveSrcLoc($tarchive_srcloc);
    @$minc_files = ();
    opendir TMPDIR, $this->{TmpDir} ;
    my @files = readdir TMPDIR;
    closedir TMPDIR;
    my @files_list;
    foreach my $file (@files) {
        next unless $file =~ /\.mnc(\.gz)?$/;
        my $cmd= "Mincinfo_wrapper -quiet -tab -file -date $this->{TmpDir}/$file";
        push @files_list, `$cmd`;
    }
    open SORTER, "|sort -nk2 | cut -f1 > $this->{TmpDir}/sortlist";
    print SORTER join("", @files_list);
    close SORTER;

    open SORTLIST, "<$this->{TmpDir}/sortlist";
    while(my $line = <SORTLIST>) {
        chomp($line);
        push @$minc_files, $line;
    }
    close SORTLIST;
    `rm -f $this->{TmpDir}/sortlist`;
    $message = "\n### These MINC files have been created: \n".
        join("\n", @$minc_files)."\n";
    $this->{LOG}->print($message);
    $this->spool($message, 'N', $upload_id, $notify_detailed);
}  

################################################################
########################## concat_mri ##########################
################################################################
## concat_mri(\@minc_files, $psc) -> concats & removes #########
## pre-concat mincs ############################################
################################################################
sub concat_mri {
  
    my $this = shift;
    my ($minc_files) = @_;
    my ($cmd,$log,$concat_count);
    ############################################################
    # make a list of the mincs to concat ####################### 
    # (avoid arg list too long errors) #########################
    ############################################################
    open CONCATFILES, ">$this->{TmpDir} /concatfilelist.txt";
    foreach my $file (@$minc_files) {
        print CONCATFILES "$file\n";
    }
    close CONCATFILES;
    mkdir("$this->{TmpDir} /concat", 0770);
    $cmd = "cat $this->{TmpDir} /concatfilelist.txt | concat_mri.pl ".
           "-maxslicesep 3.1 -compress -postfix _concat -targetdir ".
           "$this->{TmpDir} /concat -stdin";
    if ($this->{debug}) {
        print $cmd . "\n";
    }

    $log = `$cmd`;
    `rm -f $this->{TmpDir} /concatfilelist.txt`;
    ############################################################
    # fixme print LOG "Concat:\n $cmd\n$log\n" #################
    # if $this->{verbose}; #####################################
    ############################################################
    $concat_count = `\\ls -1 $this->{TmpDir} /concat | wc -l`+0;
    if ($concat_count > 0) {
        `mv $this->{TmpDir} /concat/*.mnc.gz $this->{TmpDir} `;
    }
    `rmdir $this->{TmpDir} /concat`;
    $this->{LOG}->print(
        "### Count for concatenated MINCs: ".
        "$concat_count new files created\n"
    );
}

################################################################
###################### registerProgs ###########################
################################################################
sub registerProgs() {
    my $this = shift;
    my @toregister = @_;
    foreach my $prog (@toregister) {
        my $present = `which $prog`;
        if (!$present) { 
            die("$prog not found")
        };
    }
}

################################################################
############ moveAndUpdateTarchive #############################
################################################################
sub moveAndUpdateTarchive {

    my $this = shift;
    my ($tarchive_location,$tarchiveInfo) = @_;
    my $query = '';
    my $message = '';
    my ($newTarchiveLocation, $newTarchiveFilename,$mvTarchiveCmd);
    my $tarchive_srcloc = $tarchiveInfo->{'SourceLocation'};
    my $upload_id = getUploadIDUsingTarchiveSrcLoc($tarchive_srcloc);
    $message = "\nMoving tarchive into library\n";
    $this->spool($message, 'N', $upload_id, $notify_detailed);
    my $tarchivePath = NeuroDB::DBI::getConfigSetting(
                        $this->{dbhr},'tarchiveLibraryDir'
                        );
    $newTarchiveLocation = $tarchivePath ."/".
    substr($tarchiveInfo->{'DateAcquired'}, 0, 4);
    ############################################################
    ##### make the directory if it does not yet exist ##########
    ############################################################
    unless(-e $newTarchiveLocation) {
        mkdir($newTarchiveLocation, 0770);
    }
    ############################################################
    ####### determine the new name of the tarchive #############
    ############################################################
    $newTarchiveFilename = basename($tarchive_location);
    $newTarchiveLocation .= "/".$newTarchiveFilename;

    ############################################################
    ###### move the tarchive ###################################
    ############################################################
    $mvTarchiveCmd = "mv $tarchive_location $newTarchiveLocation";
    $message = "\n" . $mvTarchiveCmd . "\n";
    $this->spool($message, 'N', $upload_id, $notify_detailed);
    `$mvTarchiveCmd`;

    ############################################################
    # now update tarchive table to store correct location ######
    ############################################################
    my $newArchiveLocationField = $newTarchiveLocation;
    $newArchiveLocationField    =~ s/$tarchivePath\/?//g;
    $query = "UPDATE tarchive ".
             " SET ArchiveLocation=" . 
              ${$this->{'dbhr'}}->quote($newArchiveLocationField) .
             " WHERE DicomArchiveID=". 
             ${$this->{'dbhr'}}->quote(
                $tarchiveInfo->{'DicomArchiveID'}
             );
    print $query . "\n"  if $this->{debug};
    ${$this->{'dbhr'}}->do($query);
    return $newTarchiveLocation;
}

################################################################
###################### CreateMRICandidates #####################
################################################################
sub CreateMRICandidates {
    ############################################################
    ### Standardize gender (DICOM uses M/F, DB uses Male/Female)
    ############################################################
    my $this = shift;
    my $query = '';
    my ($subjectIDsref,$gender,$tarchiveInfo,$User,$centerID) = @_;
    my ($message);
    my $tarchive_srcloc = '';
    my $upload_id   = undef;
    if ($tarchiveInfo->{'PatientGender'} eq 'F') {
            $gender = "Female";
    } elsif ($tarchiveInfo->{'PatientGender'} eq 'M') {
        $gender = "Male";
    }
    # get the upload_id from the tarchive_srcloc for notification_spool
    $tarchive_srcloc = $tarchiveInfo->{'SourceLocation'};
    $upload_id = getUploadIDUsingTarchiveSrcLoc($tarchive_srcloc);
    ################################################################
    ## Create non-existent candidate if the profile allows for #####
    ## Candidate creation ##########################################
    ################################################################
    if (!NeuroDB::MRI::subjectIDExists(
            $subjectIDsref->{'CandID'},
            $this->{dbhr}
        ) 
        && (NeuroDB::DBI::getConfigSetting($this->{dbhr},'createCandidates'))
    ) {
           chomp($User);
            unless ($subjectIDsref->{'CandID'}) {
                $subjectIDsref->{'CandID'} = 
                NeuroDB::MRI::createNewCandID($this->{dbhr});
            }
            $query = "INSERT INTO candidate ".
                     "(CandID, PSCID, DoB, Gender,CenterID, Date_active,".
                     " Date_registered, UserID,Entity_type) ".
                     "VALUES(" . 
                     ${$this->{'dbhr'}}->quote($subjectIDsref->{'CandID'}).",".
                     ${$this->{'dbhr'}}->quote($subjectIDsref->{'PSCID'}).",".
                     ${$this->{'dbhr'}}->quote($tarchiveInfo->{'PatientDoB'}) ."," .
                     ${$this->{'dbhr'}}->quote($gender).",". 
                     ${$this->{'dbhr'}}->quote($centerID). 
                     ", NOW(), NOW(), '$User', 'Human')";
            
            if ($this->{debug}) {
                print $query . "\n";
            }
            ${$this->{'dbhr'}}->do($query);
            $message = "\n==> CREATED NEW CANDIDATE :
            		$subjectIDsref->{'CandID'}";
            $this->{LOG}->print($message);
            $this->spool($message, 'N', $upload_id, $notify_detailed);
      } elsif ($subjectIDsref->{'CandID'}) {# if the candidate exists
            $message = "\n==> getSubjectIDs returned this CandID/DCCID : ".
               "$subjectIDsref->{'CandID'}\n";
	    $this->{LOG}->print($message);
            $this->spool($message, 'N', $upload_id, $notify_detailed);
      } else {
            $message = "\nERROR: The candidate could not be considered for ". 
                       "uploading, since s/he is not registered in your database.".
                       "\nThe dicom header PatientID is: ". 
                       $tarchiveInfo->{'PatientID'}. "\n ".
                       "The dicom header PatientName is: ". 
                       $tarchiveInfo->{'PatientName'}. "\n\n";
            $this->writeErrorLog($message, 6); 
            $this->spool($message, 'Y', $upload_id, $notify_notsummary);
            exit 6;
     }
}

################################################################
###############################setMRISession####################
################################################################
sub setMRISession {
    my $this = shift;
    my $query = '';
    my ($subjectIDsref, $tarchiveInfo) = @_;
    my $message = '';
    my $tarchive_srcloc = $tarchiveInfo->{'SourceLocation'};
    my $upload_id = getUploadIDUsingTarchiveSrcLoc($tarchive_srcloc);
    ############################################################
    # This will actually create a visit count if it is not ##### 
    # provided through the IDs in the dicom header The count ### 
    # starts with 1 if there is none. ##########################
    ############################################################
    if (!defined($subjectIDsref->{'visitLabel'})) {
        $subjectIDsref->{'visitLabel'} =
        lookupNextVisitLabel(
            $subjectIDsref->{'CandID'}, 
            $this->{dbhr}
        );
    }
    ############################################################
    ################## get session ID ##########################
    ############################################################
    $message = "\n==> Getting session ID\n";
    $this->{LOG}->print($message);
    $this->spool($message, 'N', $upload_id, $notify_detailed);
    my ($sessionID, $requiresStaging) =
        NeuroDB::MRI::getSessionID(
            $subjectIDsref, 
            $tarchiveInfo->{'DateAcquired'}, 
            $this->{dbhr}, 
            $subjectIDsref->{'subprojectID'}
        );
    $message = "\nSessionID: $sessionID\n";    
    $this->{LOG}->print($message);
    $this->spool($message, 'N', $upload_id, $notify_detailed);
    # Staging: $requiresStaging\n";
    ############################################################
    # Make sure MRI Scan Done is set to yes, because now ####### 
    # there is data. ###########################################
    ############################################################
    if ($sessionID) {
        $query = "UPDATE session SET Scan_done='Y' WHERE ID=$sessionID";
        if ($this->{debug}) {
            print $query . "\n";
        }
        ${$this->{'dbhr'}}->do($query);
    }
    return ($sessionID, $requiresStaging);
}

################################################################
###################### validateArchive #########################
################################################################

sub validateArchive {
    my $this = shift;
    my ($tarchive,$tarchiveInfo) = @_;
    my $tarchive_srcloc = $tarchiveInfo->{'SourceLocation'};
    my $upload_id = getUploadIDUsingTarchiveSrcLoc($tarchive_srcloc);
    my $message = "\n==> verifying dicom archive md5sum (checksum)\n";
    $this->{LOG}->print($message);
    $this->spool($message, 'N', $upload_id, $notify_detailed);
    my $cmd = "md5sum $tarchive";
    if ($this->{verbose})  {
        print $cmd . "\n";
    }
    my $md5_check = `$cmd`;
    my ($md5_real, $real) = split(' ', $md5_check);
    my ($md5_db  , $db)   = split(' ', $tarchiveInfo->{'md5sumArchive'});
    $message = "\n-> checksum for target        :  ".
        "$md5_real\n-> checksum from database :  $md5_db\n";
    $this->{LOG}->print($message);
    $this->spool($message, 'N', $upload_id, $notify_detailed);
    if ($md5_real ne $md5_db) {
        $message =  "\nerror: archive seems to be corrupted or modified. ".
                       "upload will exit now.\nplease read the creation logs ".
                       " for more  information!\n\n";
        $this->writeErrorLog($message, 7); 
        $this->spool($message, 'Y', $upload_id, $notify_notsummary);
        exit 7;
    }
}

################################################################
############## determines where the mincs will go... ###########
################################################################
sub which_directory {
    my $this = shift;
    my ( $subjectIDsref, $data_dir, $hrrt ) = @_;
    my %subjectIDs = %$subjectIDsref;
    my $dir = $data_dir;
    $dir = "$dir/assembly/$subjectIDs{'CandID'}/$subjectIDs{'visitLabel'}";
    $dir =~ s/ //;
    $dir .= $hrrt ? "/pet" : "/mri";
    return $dir;
}
################################################################
############# validateCandidate ################################
################################################################

sub validateCandidate {
    my $this = shift;
    my ($subjectIDsref, $tarchive_srcloc)= @_;
    my $CandMismatchError = undef;
    
    ############################################################
    ################## Check if CandID exists ##################
    ############################################################
    my $query = "SELECT CandID, PSCID FROM candidate WHERE CandID=?";
    my $sth = ${$this->{'dbhr'}}->prepare($query);
    $sth->execute($subjectIDsref->{'CandID'});
    print "candidate id " . $subjectIDsref->{'CandID'} . "\n" 
	if ($this->{verbose});
    my @CandIDCheck = $sth->fetchrow_array;
    if ($sth->rows == 0) {
        print LOG  "\n\n=> Could not find candidate with CandID =".
                   " $subjectIDsref->{'CandID'} in database";
        $CandMismatchError = 'CandID does not exist';
        return $CandMismatchError;
    }
    
    ############################################################
    ################ Check if PSCID exists #####################
    ############################################################

    $query = "SELECT CandID, PSCID FROM candidate WHERE PSCID=?";
    $sth =  ${$this->{'dbhr'}}->prepare($query);
    $sth->execute($subjectIDsref->{'PSCID'});
    if ($sth->rows == 0) {
        print "\n\n=> No PSCID";
        $CandMismatchError= 'PSCID does not exist';
        return $CandMismatchError;
    } 
    
    ############################################################
    ################ No Checking if the subject is Phantom #####
    ############################################################
    if ($subjectIDsref->{'isPhantom'}) {
        # CandID/PSCID errors don't apply to phantoms, so we don't
        # want to trigger
        # the check which aborts the insertion
        $CandMismatchError = undef;
        return $CandMismatchError;
    }

    ############################################################
    ################ Check if visitLabel exists ################
    ############################################################

    $query = "SELECT Visit_label FROM Visit_Windows WHERE BINARY Visit_label=?";
    $sth =  ${$this->{'dbhr'}}->prepare($query);
    $sth->execute($subjectIDsref->{'visitLabel'});
    if (($sth->rows == 0) && (!$subjectIDsref->{'createVisitLabel'})) {
        print "\n\n=> No Visit label";
        $CandMismatchError= 'Visit label does not exist';
        return $CandMismatchError;
    } elsif (($sth->rows == 0) && ($subjectIDsref->{'createVisitLabel'})) {
        print "\n\n=> Will create visit label $subjectIDsref->{'visitLabel'}";
    } 

   return $CandMismatchError;
}

################################################################
#################### computeSNR ################################
################################################################

sub computeSNR {

    my $this = shift;
    my ($row, $filename, $fileID, $base, $fullpath, $cmd, $message, $SNR, $SNR_old);
    my ($tarchiveID, $tarchive_srcloc, $profile)= @_;
    my $data_dir = NeuroDB::DBI::getConfigSetting(
                        $this->{dbhr},'dataDirBasepath'
                        );
    my $upload_id = getUploadIDUsingTarchiveSrcLoc($tarchive_srcloc);

    my $query = "SELECT FileID, file from files f ";
    my $where = "WHERE f.TarchiveSource=?";
    $query = $query . $where;

    if ($this->{debug}) {
        print $query . "\n";
    }

    my $minc_file_arr = ${$this->{'dbhr'}}->prepare($query);
    $minc_file_arr->execute($tarchiveID);

    while ($row = $minc_file_arr->fetchrow_hashref()) {
        $filename = $row->{'file'};
        $fileID = $row->{'FileID'};
        $base = basename($filename);
        $fullpath = $data_dir . "/" . $filename;
        if (defined(&Settings::getSNRModalities)
            && Settings::getSNRModalities($base)) {
                $cmd = "noise_estimate --snr $fullpath";
                $SNR = `$cmd`;
                $SNR =~ s/\n//g;
                print "$cmd \n" if ($this->{verbose});
                print "SNR is: $SNR \n" if ($this->{verbose});
                my $file = NeuroDB::File->new($this->{dbhr});
                $file->loadFile($fileID);
                $SNR_old = $file->getParameter('SNR');
                if ($SNR ne '') {
                    if (($SNR_old ne '') && ($SNR_old ne $SNR)) {
                        $message = "The SNR value will be updated from " .
                            "$SNR_old to $SNR. \n";
                        $this->{LOG}->print($message);
                        $this->spool($message, 'N', $upload_id, $notify_detailed);
                    }
                    $file->setParameter('SNR', $SNR);
                }
        }
        else {
            $message = "The SNR can not be computed for $base. ".
                "Either the getSNRModalities is not defined in your ".
                "$profile file, or the imaging modality is not ".
                "supported by the SNR computation. \n";
            $this->{LOG}->print($message);
            $this->spool($message, 'N', $upload_id, $notify_detailed);
        }
    }
}

################################################################
##########  Order Imaging Modalities By Acquisition ############
################################################################

sub orderModalitiesByAcq {

    my $this = shift;
    my ($file, $acqProtID, $dataArr, $message, $sth);
    my ($tarchiveID, $tarchive_srcloc)= @_;
    my $upload_id = getUploadIDUsingTarchiveSrcLoc($tarchive_srcloc);

    my $queryAcqProt = "SELECT DISTINCT f.AcquisitionProtocolID ".
                        "FROM files f ".
                        "WHERE f.TarchiveSource=?";   

    if ($this->{debug}) {
        print $queryAcqProt . "\n";
    }

    my $acqArr = ${$this->{'dbhr'}}->prepare($queryAcqProt);
    $acqArr->execute($tarchiveID);
    # For each of the files having this AcquisitionProtocolID
    # load the file object to get the series_number  
    while (my $rowAcqProt = $acqArr->fetchrow_hashref()) {
        $acqProtID = $rowAcqProt->{'AcquisitionProtocolID'};
        my $queryDataArr = "SELECT f.FileID, f.AcqOrderPerModality ".
                            "FROM files f ".
                            "WHERE f.TarchiveSource=? AND f.AcquisitionProtocolID=?";

        if ($this->{debug}) {
            print $queryDataArr . "\n";
        }

        $dataArr = ${$this->{'dbhr'}}->prepare($queryDataArr);
        $dataArr->execute($tarchiveID, $acqProtID);
        my (@fileIDArr, @seriesNumberArr)=();
        my $i=0;
        while (my $rowDataArr = $dataArr->fetchrow_hashref()) {
            $fileIDArr[$i] = $rowDataArr->{'FileID'};
            $file = NeuroDB::File->new($this->{dbhr});
            $file->loadFile($fileIDArr[$i]);
            $seriesNumberArr[$i] = $file->getParameter('series_number');
            $i++;
        }
        my (@sorted_seriesNumber_indices, @sorted_fileIDArr)=();
        # Sort the series_number, and assign the Modality Order accordingly
        @sorted_seriesNumber_indices = sort {$seriesNumberArr[$a] <=> $seriesNumberArr[$b]} (0..$#seriesNumberArr);
        @sorted_fileIDArr = @fileIDArr[@sorted_seriesNumber_indices];

        my $order = 1;
        foreach my $j (0..$#seriesNumberArr) {
            my $update = "UPDATE files f SET f.AcqOrderPerModality=? ".
                         "WHERE f.FileID=?";
            if ($this->{debug}) {
                print $update . "\n";
            }
            my $modalityOrder_update = ${$this->{'dbhr'}}->prepare($update);
            $modalityOrder_update->execute($order, $sorted_fileIDArr[$j]);
            $message = "The Modality Order for FileID $sorted_fileIDArr[$j] was updated to $order \n ";
            $this->{LOG}->print($message);
            $this->spool($message, 'N', $upload_id, $notify_detailed);
            $order++;
        }
    }
}

################################################################
################ getUploadIDUsingTarchiveSrcLoc#################
################################################################
=pod
getUploadIDUsingTarchiveSrcLoc()
Description:
  - Get upload_id form the mri_upload table using tarchive SourceLocation

Arguments:
  $tarchive_srcloc: The Tarchive SourceLocation

  Returns: $upload_id : The upload_id from the mri_upload table
=cut


sub getUploadIDUsingTarchiveSrcLoc {

    ############################################################
    ################ Establish database connection #############
    ############################################################
    my $dbh = &NeuroDB::DBI::connect_to_db(@Settings::db);

    my $tarchive_srcloc = shift;
    my $query = '';
    my $upload_id = undef;

    if ($tarchive_srcloc) {
        ########################################################
        ###Extract upload_id using tarchive source location#####
        ########################################################
	$query = "SELECT UploadID FROM mri_upload "
        	. "WHERE DecompressedLocation =?";
	my $sth = $dbh->prepare($query);
     	$sth->execute($tarchive_srcloc);
        if ( $sth->rows > 0 ) {
     	   $upload_id = $sth->fetchrow_array;
        }
    }
    return $upload_id;
}

################################################################
#################spool##########################################
################################################################
=pod
spool()
Description:
   - Calls the Notify->spool function to log all messages

Arguments:
 $this      : Reference to the class
 $message   : Message to be logged in the database
 $error     : if 'Y' it's an error log , 'N' otherwise
 $upload_id: The upload_id
 $verb      : 'N' for few main messages, 'Y' for more messages (developers)
 Returns    : NULL
=cut

sub spool  {
    my $this = shift;
    my ( $message, $error, $upload_id, $verb ) = @_;

    if ($error eq 'Y'){
 	print "Spool message is: $message \n";
    }
    $this->{'Notify'}->spool('mri upload processing class', $message, 0,
           'MRIProcessingUtility.pm', $upload_id, $error, $verb);
}


1;<|MERGE_RESOLUTION|>--- conflicted
+++ resolved
@@ -263,7 +263,6 @@
     if ($globArchiveLocation) {
         $where = "ArchiveLocation LIKE '%".basename($tarchive)."'";
     }
-<<<<<<< HEAD
 
     my $query;
     if ($hrrt) {
@@ -282,15 +281,9 @@
             . " DateAcquired, DicomArchiveID, PatientGender,"
             . " ScannerManufacturer, ScannerModel, ScannerSerialNumber,"
             . " ScannerSoftwareVersion, neurodbCenterName, TarchiveID,"
-            . " SourceLocation FROM tarchive WHERE $where";
-    }
-=======
-    my $query = "SELECT PatientName, PatientID, PatientDoB, md5sumArchive,".
-                " DateAcquired, DicomArchiveID, PatientGender,".
-                " ScannerManufacturer, ScannerModel, ScannerSerialNumber,".
-                " ScannerSoftwareVersion, neurodbCenterName, TarchiveID,".
-                " SourceLocation, ArchiveLocation FROM tarchive WHERE $where";
->>>>>>> 67f1d583
+            . " SourceLocation, ArchiveLocation FROM tarchive WHERE $where";
+    }
+
     if ($this->{debug}) {
         print $query . "\n";
     }
@@ -694,11 +687,7 @@
     my $this = shift;
     my (
         $minc_file, $tarchiveInfo,$subjectIDsref,$acquisitionProtocol, 
-<<<<<<< HEAD
         $minc, $checks,$reckless, $sessionID, $upload_id, $hrrt
-=======
-        $minc, $checks,$reckless, $sessionID, $upload_id
->>>>>>> 67f1d583
     ) = @_;
 
     my $data_dir = NeuroDB::DBI::getConfigSetting(
@@ -751,21 +740,10 @@
         ##### rename and move files ############################
         ########################################################
         $minc_protocol_identified = $this->move_minc(
-<<<<<<< HEAD
             \$minc,     $subjectIDsref, $acquisitionProtocol,
             $minc_file, $prefix,        $data_dir,
-            $hrrt,      $tarchiveInfo->{'SourceLocation'}
+            $hrrt,      $tarchiveInfo->{'ArchiveLocation'}
         );
-=======
-                                        \$minc,
-                                        $subjectIDsref,
-                                        $acquisitionProtocol,
-                                        $minc_file,
-                                        $prefix,
-                                        $data_dir,
-					$tarchiveInfo->{'ArchiveLocation'}
-                                     );
->>>>>>> 67f1d583
 
         ########################################################
         #################### set the new file_path #############
@@ -780,8 +758,7 @@
         ########################################################
         ### record which tarchive was used to make this file ###
         ########################################################
-<<<<<<< HEAD
-        $tarchive_path =  $tarchiveInfo->{SourceLocation};
+        $tarchive_path =  $tarchiveInfo->{ArchiveLocation};
         $tarchive_path =~ s/$data_dir\///i;
         if ($hrrt) {
             $${minc_file}->setParameter(
@@ -803,18 +780,6 @@
             );
         }
 
-=======
-        $tarchive_path =  $tarchiveInfo->{ArchiveLocation};
-        $tarchive_path =~ s/$data_dir\///i;
-        $${minc_file}->setParameter(
-            'tarchiveLocation', 
-            $tarchive_path
-        );
-        $${minc_file}->setParameter(
-            'tarchiveMD5', 
-            $tarchiveInfo->{'md5sumArchive'}
-        );
->>>>>>> 67f1d583
 
         ########################################################
         # register into the db fixme if I ever want a dry run ## 
