package NeuroDB::MRIProcessingUtility;


=pod

=head1 NAME

NeuroDB::MRIProcessingUtility -- Provides an interface for MRI processing
utilities

=head1 SYNOPSIS

  use NeuroDB::ProcessingUtility;

  my $utility       = NeuroDB::MRIProcessingUtility->new(
                        \$dbh,    $debug,  $TmpDir,
                        $logfile, $LogDir, $verbose
                      );

  %tarchiveInfo     = $utility->createTarchiveArray(
                        $ArchiveLocation, $globArchiveLocation
                      );

  my ($center_name, $centerID) = $utility->determinePSC(\%tarchiveInfo,0);

  my $scannerID     = $utility->determineScannerID(
                        \%tarchiveInfo, 0,
                        $centerID,      $NewScanner
                      );

  my $subjectIDsref = $utility->determineSubjectID(
                        $scannerID,
                        \%tarchiveInfo,
                        0
                      );

  my $CandMismatchError = $utility->validateCandidate(
                            $subjectIDsref
                          );

  $utility->computeSNR($TarchiveID, $ArchLoc, $profile);
  $utility->orderModalitiesByAcq($TarchiveID, $ArchLoc);

=head1 DESCRIPTION

Mishmash of MRI processing utility functions used mainly by the insertion
scripts of LORIS.

=head2 Methods

=cut


use English;
use Carp;
use strict;
use warnings;
no warnings 'once';
use Data::Dumper;
use File::Basename;
use NeuroDB::File;
use NeuroDB::MRI;
use NeuroDB::DBI;
use NeuroDB::Notify;
use NeuroDB::ExitCodes;
use Path::Class;


## Define Constants ##
my $notify_detailed   = 'Y'; # notification_spool message flag for messages to be displayed 
                             # with DETAILED OPTION in the front-end/imaging_uploader 
my $notify_notsummary = 'N'; # notification_spool message flag for messages to be displayed 
                             # with SUMMARY Option in the front-end/imaging_uploader 


=pod

=head3 new($dbhr, $debug, $TmpDir, $logfile, $verbose) >> (constructor)

Creates a new instance of this class. The parameter C<$dbhr> is a reference
to a C<DBI> database handle, used to set the object's database handle, so that
all the DB-driven methods will work.

INPUT: C<DBI> database handle

RETURNS: new instance of this class.

=cut

sub new {
    my $params = shift;
    my ($dbhr,$debug,$TmpDir,$logfile,$verbose) = @_;
    unless(defined $dbhr) {
       croak(
           "Usage: ".$params."->new(\$databaseHandleReference)"
       );
    }
    my $self = {};

    ############################################################
    ############### Create a settings package ##################
    ############################################################
    my $profile = "prod";
    {
     package Settings;
     do "$ENV{LORIS_CONFIG}/.loris_mri/$profile";
    }

    ############################################################
    #### Create the log file and a Notify Object################
    ############################################################
    my $LogDir  = dirname($logfile);
    my $file_name = basename($logfile);
    my $dir = dir($LogDir);
    my $file = $dir->file($file_name);
    my $LOG = $file->openw();
    my $Notify = NeuroDB::Notify->new( $dbhr );
    $LOG->autoflush(1);
    $self->{'Notify'} = $Notify;
    $self->{'LOG'} = $LOG;
    $self->{'verbose'} = $verbose;
    $self->{'LogDir'} = $LogDir;
    $self->{'dbhr'} = $dbhr;
    $self->{'debug'} = $debug;
    $self->{'TmpDir'} = $TmpDir;
    $self->{'logfile'} = $logfile;
    return bless $self, $params;
}


=pod

=head3 writeErrorLog($message, $failStatus, $LogDir)

Writes error log. This is a useful function that will close the log and write
error messages in case of abnormal program termination.

INPUTS:
  - $message   : notification message
  - $failStatus: fail status of the process
  - $LogDir    : log directory

=cut

sub writeErrorLog {
    my $this = shift;
    my ($message, $failStatus,$LogDir) = @_;
    print STDERR $message;
    $this->{LOG}->print($message);
    $this->{LOG}->print(
        "program exit status: $failStatus"
    );
    `cat $this->{logfile}  >> $this->{LogDir}/error.log`;
    close $this->{LOG};
    `rm -f $this->{logfile} `;
}


=pod

=head3 lookupNextVisitLabel($CandID, $dbhr)

Will look up for the next visit label of candidate C<CandID>. Useful only if
the visit label IS NOT encoded somewhere in the patient ID or patient name.

INPUTS:
  - $CandID: candidate's C<CandID>
  - $dbhr  : database handle reference

RETURNS: next visit label found for the candidate

=cut

sub lookupNextVisitLabel {
    my $this = shift;
    my ($CandID, $dbhr) = @_;
    my $visitLabel = 1;
    my $query = "SELECT Visit_label FROM session".
                " WHERE CandID=$CandID AND Active='Y'".
                " ORDER BY ID DESC LIMIT 1";
    if ($this->{debug}) {
        print $query . "\n";
    }
    my $sth = $${dbhr}->prepare($query);
    $sth->execute();
    if ($sth->rows > 0) {
        my @row = $sth->fetchrow_array();
        $visitLabel = $row[0] + 1;
    }
    return $visitLabel;
}


=pod

=head3 getFileNamesfromSeriesUID($seriesuid, @alltarfiles)

Will extract from the C<tarchive_files> table a list of DICOM files
matching a given C<SeriesUID>.

INPUTS:
  - $seriesUID  : C<SeriesUID> to use for matching
  - @alltarfiles: list of DICOM files matching the C<SeriesUID>

RETURNS: list of DICOM files corresponding to the C<SeriesUID>

=cut

sub getFileNamesfromSeriesUID {

    # longest common prefix
    sub LCP {
      return '' unless @_;
      my $prefix = shift;
      for (@_) {
          chop $prefix while (! /^\Q$prefix\E/);
          }
      return $prefix;
    }

    my $dbh = &NeuroDB::DBI::connect_to_db(@Settings::db);
    my ($seriesuid, @alltarfiles) = @_;
    my @filearray;
    my $tarstring = ' --wildcards ';
    my $query = "select tf.FileName from tarchive_files as tf".
        " where tf.TarchiveID = (select distinct ts.tarchiveID   from tarchive_series as ts where ts.SeriesUID=?)".
        " and tf.SeriesNumber = (select distinct ts.SeriesNumber from tarchive_series as ts where ts.SeriesUID=?)".
        " order by tf.FileNumber";
    my $sth = $dbh->prepare($query);
    $sth->execute($seriesuid, $seriesuid);
    while (my $tf = $sth->fetchrow_hashref()) {
        push @filearray, $tf->{'FileName'};
        $tarstring .= "'*" . $tf->{'FileName'} . "' ";
    }

    my $lcp = LCP(@alltarfiles);
    $tarstring =~ s/$lcp//g;

    return $tarstring;
}


=pod

=head3 extract_tarchive($tarchive, $upload_id, $seriesuid)

Extracts the DICOM archive so that data can actually be uploaded.

INPUTS:
  - $tarchive : path to the DICOM archive
  - $upload_id: upload ID of the study
  - $seriesuid: optionally a series UID

RETURNS: the extracted DICOM directory

=cut

sub extract_tarchive {
    my $this = shift;
    my ($tarchive, $upload_id, $seriesuid) = @_;
    my $message = '';
    my $tarnames = '';
    # get the upload_id from the tarchive source location
    # to pass to the notification_spool
    $message = "\nExtracting tarchive $tarchive in $this->{TmpDir} \n";
    $this->spool($message, 'N', $upload_id, $notify_detailed);
    my $cmd = "cd $this->{TmpDir} ; tar -xf $tarchive";
    $message = "\n" . $cmd . "\n";
    $this->spool($message, 'N', $upload_id, $notify_detailed);
    `$cmd`;
    opendir TMPDIR, $this->{TmpDir};
    my @tars = grep { /\.tar\.gz$/ && -f "$this->{TmpDir}/$_" }
        readdir(TMPDIR);
    closedir TMPDIR;

    if (scalar(@tars) != 1) {
        my $message = "Error: Could not find inner tar in $tarchive!\n";
        print STDERR $message;
        print @tars . "\n";
        $this->spool($message, 'Y', $upload_id, $notify_notsummary);
        exit $NeuroDB::ExitCodes::EXTRACTION_FAILURE;
    }

    my $dcmtar = $tars[0];
    my $dcmdir = $dcmtar;
    $dcmdir =~ s/\.tar\.gz$//;

    if (defined($seriesuid)) {
        print "seriesuid: $seriesuid\n" if $this->{verbose};
        my @alltarfiles = `cd $this->{TmpDir} ; tar -tzf $dcmtar`;
        $tarnames = getFileNamesfromSeriesUID($seriesuid, @alltarfiles);
        print "tarnames: $tarnames\n" if $this->{verbose};
    }

    `cd $this->{TmpDir} ; tar -xzf $dcmtar $tarnames`;
    return $dcmdir;
}


=pod

=head3 extractAndParseTarchive($tarchive, $upload_id, $seriesuid)

Extracts and parses the DICOM archive.

INPUTS:
  - $tarchive : path to the DICOM archive
  - $upload_id: upload ID of the study
  - $seriesuid: optionally a series UID

RETURNS:
  - $ExtractSuffix: extract suffix
  - $study_dir    : extracted study directory
  - $header       : study meta data header

=cut

sub extractAndParseTarchive {

    my $this = shift;
    my ($tarchive, $upload_id, $seriesuid) = @_;

    my $study_dir = $this->{TmpDir}  . "/" .
        $this->extract_tarchive($tarchive, $upload_id, $seriesuid);
    my $ExtractSuffix  = basename($tarchive, ".tar");
    # get rid of the tarchive Prefix 
    $ExtractSuffix =~ s/DCM_(\d){4}-(\d){2}-(\d){2}_//;
    my $info       = "head -n 12 $this->{TmpDir}/${ExtractSuffix}.meta";
    my $header     = `$info`;
    my $message = "\n$header\n";
    $this->{LOG}->print($message);
    $this->spool($message, 'N', $upload_id, $notify_detailed);

    return ($ExtractSuffix, $study_dir, $header);
}


=pod

=head3 determineSubjectID($scannerID, $tarchiveInfo, $to_log, $upload_id)

Determines subject's ID based on scanner ID and DICOM archive information.

INPUTS:
  - $scannerID   : scanner ID,
  - $tarchiveInfo: DICOM archive information hash ref,
  - $to_log      : boolean if this step should be logged
  - $upload_id   : upload ID of the study

RETURNS: subject's ID hash ref containing C<CandID>, C<PSCID> and Visit Label
information

=cut

sub determineSubjectID {

    my $this = shift;
    my ($scannerID,$tarchiveInfo,$to_log, $upload_id) = @_;
    $to_log = 1 unless defined $to_log;
    if (!defined(&Settings::getSubjectIDs)) {
        if ($to_log) {
            my $message =  "\nERROR: Profile does not contain getSubjectIDs ".
                           "routine. Upload will exit now.\n\n";
            $this->writeErrorLog(
                $message, $NeuroDB::ExitCodes::PROJECT_CUSTOMIZATION_FAILURE
            );
	    $this->spool($message, 'Y', $upload_id, $notify_notsummary);
	    exit $NeuroDB::ExitCodes::PROJECT_CUSTOMIZATION_FAILURE;
        }
    }
    my $subjectIDsref = Settings::getSubjectIDs(
                            $tarchiveInfo->{'PatientName'},
                            $tarchiveInfo->{'PatientID'},
                            $scannerID,
                            $this->{dbhr}
                        );
    if ($to_log) {
        my $message = "\n==> Data found for candidate   : ".
                            "CandID: ". $subjectIDsref->{'CandID'} .
                            "- PSCID: ". $subjectIDsref->{'PSCID'} . "- Visit: ".
                            $subjectIDsref->{'visitLabel'} . "- Acquired : ".
                            $tarchiveInfo->{'DateAcquired'} . "\n";
	$this->{LOG}->print($message);
        $this->spool($message, 'N', $upload_id, $notify_detailed);
    }
    return $subjectIDsref;
}


=pod

=head3 createTarchiveArray($tarchive, $globArchiveLocation)

Creates the DICOM archive information hash ref.

INPUTS:
  - $tarchive           : tarchive's path
  - $globArchiveLocation: globArchiveLocation argument specified when running
                           the insertion scripts

RETURNS: DICOM archive information hash ref

=cut

sub createTarchiveArray {

    my $this = shift;
    my %tarchiveInfo;
    my ($tarchive,$globArchiveLocation) = @_;
    my $where = "ArchiveLocation='$tarchive'";
    if ($globArchiveLocation) {
        $where = "ArchiveLocation LIKE '%".basename($tarchive)."'";
    }
    my $query = "SELECT PatientName, PatientID, PatientDoB, md5sumArchive,".
                " DateAcquired, DicomArchiveID, PatientGender,".
                " ScannerManufacturer, ScannerModel, ScannerSerialNumber,".
                " ScannerSoftwareVersion, neurodbCenterName, TarchiveID,".
                " SourceLocation, ArchiveLocation FROM tarchive WHERE $where";
    if ($this->{debug}) {
        print $query . "\n";
    }
    my $sth = ${$this->{'dbhr'}}->prepare($query);
    $sth->execute();

    if ($sth->rows > 0) {
        my $tarchiveInfoRef = $sth->fetchrow_hashref();
        %tarchiveInfo = %$tarchiveInfoRef;
    } else {
        my $message = "\nERROR: Only archived data can be uploaded.".
                      "This seems not to be a valid archive for this study!".
                      "\n\n";
        $this->writeErrorLog($message, $NeuroDB::ExitCodes::SELECT_FAILURE);
	# no $tarchive can be fetched so $upload_id is undef
	# in the notification_spool
        $this->spool($message, 'Y', undef, $notify_notsummary);
        exit $NeuroDB::ExitCodes::SELECT_FAILURE;
    }

    return %tarchiveInfo;
}


=pod

=head3 determinePSC($tarchiveInfo, $to_log, $upload_id)

Determines the PSC based on the DICOM archive information hash ref.

INPUTS:
  - $tarchiveInfo: DICOM archive information hash ref
  - $to_log      : boolean, whether this step should be logged
  - $upload_id   : upload ID of the study

RETURNS: array of two elements: center name and center ID

=cut

sub determinePSC {

    my $this = shift;
    my ($tarchiveInfo, $to_log, $upload_id) = @_;
    $to_log = 1 unless defined $to_log;
    my $lookupCenterNameUsing = NeuroDB::DBI::getConfigSetting(
                        $this->{dbhr},'lookupCenterNameUsing'
                        );
    my ($center_name, $centerID) =
    NeuroDB::MRI::getPSC(
        $tarchiveInfo->{$lookupCenterNameUsing},
        $this->{dbhr}
    );
    if ($to_log) {
        if (!$center_name) {

            my $message = "\nERROR: No center found for this candidate \n\n";
            $this->writeErrorLog(
                $message, $NeuroDB::ExitCodes::SELECT_FAILURE
            );
	    $this->spool($message, 'Y', $upload_id, $notify_notsummary);
            exit $NeuroDB::ExitCodes::SELECT_FAILURE;
        }
        my $message =
            "\n==> Verifying acquisition center\n-> " .
            "Center Name : $center_name\n-> CenterID ".
            " : $centerID\n";
	$this->{LOG}->print($message);
	$this->spool($message, 'N', $upload_id, $notify_detailed);
    }
    return ($center_name, $centerID);
}


=pod

=head3 determineScannerID($tarchiveInfo, $to_log, $centerID, $NewScanner, $upload_id)

Determines which scanner ID was used for DICOM acquisitions.

INPUTS:
  - $tarchiveInfo: archive information hash ref
  - $to_log      : whether this step should be logged
  - $centerID    : center ID
  - $NewScanner  : whether a new scanner entry should be created if the scanner
                   used is a new scanner for the study
  - $upload_id   : upload ID of the study

RETURNS: scanner ID

=cut

sub determineScannerID {

    my $this = shift;
    my ($tarchiveInfo, $to_log, $centerID, $NewScanner, $upload_id) = @_;
    my $message = '';
    $to_log = 1 unless defined $to_log;
    if ($to_log) {
        $message = "\n\n==> Trying to determine scanner ID\n";
        $this->{LOG}->print($message);
        $this->spool($message, 'N', $upload_id, $notify_detailed);
    }

    my $scannerID =
        NeuroDB::MRI::findScannerID(
            $tarchiveInfo->{'ScannerManufacturer'},
            $tarchiveInfo->{'ScannerModel'},
            $tarchiveInfo->{'ScannerSerialNumber'},
            $tarchiveInfo->{'ScannerSoftwareVersion'},
            $centerID,
            $this->{dbhr},
            $NewScanner 
        );
    if ($scannerID == 0) {
        if ($to_log) {
            $message = "\nERROR: The ScannerID for this particular scanner ".
                          "does not exist. Enable creating new ScannerIDs in ".
                          "your profile or this archive can not be ".
                          "uploaded.\n\n";
            $this->writeErrorLog(
                $message, $NeuroDB::ExitCodes::SELECT_FAILURE
            );
       	    $this->spool($message, 'Y', $upload_id, $notify_notsummary);
            exit $NeuroDB::ExitCodes::SELECT_FAILURE;
        }
    }
    if ($to_log) {
        $message = "==> scanner ID : $scannerID\n\n";
        $this->{LOG}->print($message);
        $this->spool($message,'N', $upload_id, $notify_detailed);
    }
    return $scannerID;
}


=pod

=head3 get_acqusitions($study_dir, \@acquisitions)

UNUSED

=cut

sub get_acquisitions {
    my $this = shift;
    my ($study_dir, $acquisitions) = @_;
    @$acquisitions =
    split("\n", `find $study_dir -type d -name \\*.ACQ`);
    my $message = "Acquisitions: ".join("\n", @$acquisitions)."\n";
    if ($this->{verbose}){
	    $this->{LOG}->print($message);
    }
}


=pod

=head3 computeMd5Hash($file, $upload_id)

Computes the MD5 hash of a file and makes sure it is unique.

INPUTS:
  - $file     : file to use to compute the MD5 hash
  - $upload_id: upload ID of the study

RETURNS: 1 if the file is unique, 0 otherwise

=cut

sub computeMd5Hash {
    my $this = shift;
    my ($file, $upload_id) = @_;
    my $message = '';
    $message = "\n==> computing md5 hash for MINC body.\n";
    $this->{LOG}->print($message);
    $this->spool($message, 'N', $upload_id, $notify_detailed);
    my $md5hash = &NeuroDB::MRI::compute_hash(\$file);
    $message = "\n--> md5: $md5hash\n";
    $this->{LOG}->print($message);
    $this->spool($message, 'N', $upload_id, $notify_detailed);
    $file->setParameter('md5hash', $md5hash);
    my $unique = &NeuroDB::MRI::is_unique_hash(\$file);
    return $unique;
}


=pod

=head3 getAcquisitionProtocol($file, $subjectIDsref, $tarchiveInfo, $center_name, $minc, $acquisitionProtocol, $bypass_extra_file_checks, $upload_id)

Determines the acquisition protocol and acquisition protocol ID for the MINC
file. If C<$acquisitionProtocol> is not set, it will look for the acquisition
protocol in the C<mri_protocol> table based on the MINC header information
using C<&NeuroDB::MRI::identify_scan_db>. If C<$bypass_extra_file_checks> is
true, then it will bypass the additional protocol checks from the
C<mri_protocol_checks> table using C<&extra_file_checks>.

INPUTS:
  - $file                    : file's information hash ref
  - $subjectIDsref           : subject's information hash ref
  - $tarchiveInfo            : DICOM archive's information hash ref
  - $center_name             : center name
  - $minc                    : absolute path to the MINC file
  - $acquisitionProtocol     : acquisition protocol if already knows it
  - $bypass_extra_file_checks: boolean, if set bypass the extra checks
  - $upload_id               : upload ID of the study

RETURNS:
  - $acquisitionProtocol     : acquisition protocol
  - $acquisitionProtocolID   : acquisition protocol ID
  - $extra_validation_status : extra validation status ("pass", "exclude", "warning")

=cut

sub getAcquisitionProtocol {
   
    my $this = shift;
    my ($file,$subjectIDsref,$tarchiveInfoRef,$center_name,$minc,
        $acquisitionProtocol,$bypass_extra_file_checks, $upload_id) = @_;
    my $message = '';

    ############################################################
    ## get acquisition protocol (identify the volume) ##########
    ############################################################

    if(!defined($acquisitionProtocol)) {
      $message = "\n==> verifying acquisition protocol\n";
      $this->{LOG}->print($message);
      $this->spool($message, 'N', $upload_id, $notify_detailed);

      $acquisitionProtocol =  &NeuroDB::MRI::identify_scan_db(
                                   $center_name,
                                   $subjectIDsref,
                                   $tarchiveInfoRef,
                                   $file, 
                                   $this->{dbhr}, 
                                   $minc
                                 );
    }

    $message = "\nAcquisition protocol is $acquisitionProtocol\n";
    $this->{LOG}->print($message);
    $this->spool($message, 'N', $upload_id, $notify_detailed);

    my $extra_validation_status;
    my $acquisitionProtocolID;
    if ($acquisitionProtocol !~ /unknown/) {
        $acquisitionProtocolID =
        &NeuroDB::MRI::scan_type_text_to_id(
          $acquisitionProtocol, $this->{dbhr}
        );

        if ($bypass_extra_file_checks == 0) {
            $extra_validation_status = $this->extra_file_checks(
                        $acquisitionProtocolID, 
                        $file, 
                        $subjectIDsref->{'CandID'}, 
                        $subjectIDsref->{'visitLabel'},
                        $tarchiveInfoRef->{'PatientName'}
                    );
          $message = "\nextra_file_checks from table mri_protocol_check " .
                     "logged in table mri_violations_log: $extra_validation_status\n";
	  $this->{LOG}->print($message);
	  # 'warn' and 'exclude' are errors, while 'pass' is not
	  # log in the notification_spool_table the $Verbose flag accordingly
	  if ($extra_validation_status ne 'pass'){
	          $this->spool($message, 'Y', $upload_id, $notify_notsummary);
	  }
	  else{
	          $this->spool($message, 'N', $upload_id, $notify_detailed);
	  }
        }
    }
    return ($acquisitionProtocol, $acquisitionProtocolID, $extra_validation_status);
}


=pod

=head3 extra_file_checks($scan_type, $file, $CandID, $Visit_Label, $PatientName)

Returns the list of MRI protocol checks that failed. Can't directly insert
this information here since the file isn't registered in the database yet.

INPUTS:
  - $scan_type  : scan type of the file
  - $file       : file information hash ref
  - $CandID     : candidate's C<CandID>
  - $Visit_Label: visit label of the scan
  - $PatientName: patient name of the scan

RETURNS:
  - pass, warn or exclude flag depending on the worst failed check
  - array of failed checks if any were failed

=cut

sub extra_file_checks() {
      
    my $this        = shift;
    my $scan_type   = shift;
    my $file        = shift;
    my $candID      = shift;
    my $visit_label = shift;
    my $pname       = shift;

    ## Step 1 - select all distinct exclude and warning headers for the scan type
    my $query = "SELECT DISTINCT(Header) FROM mri_protocol_checks "
                . "WHERE Scan_type=? AND Severity=?";
    my $sth   = ${$this->{'dbhr'}}->prepare($query);
    if ($this->{debug}) {
        print $query . "\n";
    }

    # Step 2 - loop through all severities and grep headers, valid fields and
    # check if the scan is valid. If the scan is not valid, then, return the
    # severity of the failure.
    foreach my $severity (qw/exclude warning/) {
        $sth->execute($scan_type, $severity);
        my @headers = map { $_->{'Header'} } @{ $sth->fetchall_arrayref({}) };
        my %validFields = $this->loop_through_protocol_violations_checks(
            $scan_type, $severity, \@headers, $file
        );
        if (%validFields) {
            $this->insert_into_mri_violations_log(
                \%validFields, $severity, $pname, $candID, $visit_label, $file
            );
            return $severity;
        }
    }

    ## Step 3 - if we end up here, then the file passes the extra validation
    # checks and return 'pass'
    return ('pass');
}


=pod

=head3 loop_through_protocol_violations_checks($scan_type, $severity, $headers, $file)

Loops through all protocol violations checks for a given severity and creates
a hash with all the checks that need to be applied on that specific scan type
and severity.

INPUTS:
  - $scan_type: scan type of the file
  - $severity : severity of the checks we want to loop through (exclude or warning)
  - $headers  : list of different headers found in the C<mri_protocol_checks>
                table for a given scan type
  - $file     : file information hash ref

RETURNS: a hash with all information about the checks for a given scan type
and severity

=cut

sub loop_through_protocol_violations_checks {
    my ($this, $scan_type, $severity, $headers, $file) = @_;

    my %valid_fields; # will store all information about what fails

    # query to fetch list of valid protocols in mri_protocol_checks table
    my $query = "SELECT * FROM mri_protocol_checks "
                . "WHERE Scan_type=? AND Severity=? AND Header=?";
    my $sth   = ${$this->{'dbhr'}}->prepare($query);

    # loop through all severity headers for the scan type and check if in the
    # value of the header in the file fits one of the valid range present in
    # mri_protocol_checks
    foreach my $header (@$headers) {
        # get the value from the file
        my $value = $file->getParameter($header);

        # execute query for $scan_type, $severity, $header
        $sth->execute($scan_type, $severity, $header);

        # grep all valid ranges and regex to compare with value in the file
        my @rows = @{ $sth->fetchall_arrayref(
            { ValidRange => 1, ValidRegex => 1 }
        ) };
        my @valid_ranges = grep($_->{'ValidRange'}, @rows);
        my @valid_regexs = grep($_->{'ValidRegex'}, @rows);

        # go to the next header if did not find any checks for that scan
        # type, severity and header
        next if (!@valid_ranges && !@valid_regexs);

        # loop through all checks
        next if grep(NeuroDB::MRI::in_range($value, $_->{'ValidRange'}), @valid_ranges);
        next if grep($value =~ /$_->{'ValidRegex'}/, @valid_regexs);

        $valid_fields{$header} = {
            ScanType    => $scan_type,
            HeaderValue => $value,
            ValidRanges => [ map { $_->{'ValidRange'} } @valid_ranges ],
            ValidRegexs => [ map { $_->{'ValidRegex'} } @valid_regexs ]
        };
    }

    return %valid_fields;
}

=pod

=head3 insert_into_mri_violations_log($valid_fields, $severity, $pname, $candID, $visit_label, $file)

For a given protocol failure, it will insert into the C<mri_violations_log>
table all the information about the scan and the protocol violation.

INPUTS:
  - $valid_fields: string with valid values for the header and scan type
  - $severity    : severity of the violation ("exclude" or "warning")
  - $pname       : Patient name associated with the scan
  - $candID      : C<CandID> associated with the scan
  - $visit_label : visit label associated with the scan
  - $file        : information about the scan

=cut

sub insert_into_mri_violations_log {
    my ($this, $valid_fields, $severity, $pname, $candID, $visit_label, $file) = @_;

    my $query = "INSERT INTO mri_violations_log"
                    . "("
                    . "SeriesUID, TarchiveID,  MincFile,   PatientName, "
                    . " CandID,   Visit_label, Scan_type,  Severity, "
                    . " Header,   Value,       ValidRange, ValidRegex "
                    . ") VALUES ("
                    . " ?,        ?,           ?,          ?, "
                    . " ?,        ?,           ?,          ?, "
                    . " ?,        ?,           ?,          ? "
                    . ")";
    if ($this->{debug}) {
        print $query . "\n";
    }
    my $sth = ${$this->{'dbhr'}}->prepare($query);

    # foreach header, concatenate arrays of ranges into a string
    foreach my $header (keys(%$valid_fields)) {
        my $valid_range_str  = "NULL";
        my $valid_regex_str  = "NULL";
        my @valid_range_list = @{ $valid_fields->{$header}{ValidRanges} };
        my @valid_regex_list = @{ $valid_fields->{$header}{ValidRegexs} };

        if (@valid_range_list) {
            $valid_range_str = join(',', @valid_range_list);
        }
        if (@valid_regex_list) {
            $valid_regex_str = join(',', @valid_regex_list);
        }
        $file->setFileData('Caveat', 1) if ($severity eq 'warning');

        $sth->execute(
            $file->getFileDatum('SeriesUID'),
            $file->getFileDatum('TarchiveSource'),
            $file->getFileDatum('File'),
            $pname,
            $candID,
            $visit_label,
            $valid_fields->{$header}{ScanType},
            $severity,
            $header,
            $valid_fields->{$header}{HeaderValue},
            $valid_range_str,
            $valid_regex_str
        );
    }
}



=pod

=head3 update_mri_acquisition_dates($sessionID, $acq_date)

Updates the C<mri_acquisition_dates> table by a new acquisition date
C<$acq_date>.

INPUTS:
  - $sessionID: session ID
  - $acq_date : acquisition date

=cut

sub update_mri_acquisition_dates {
   
    my $this = shift;
    my ($sessionID, $acq_date) = @_;

    ############################################################
    # get the registered acquisition date for this session #####
    ############################################################
    my $query = "SELECT s.ID, m.AcquisitionDate FROM session AS s LEFT OUTER".
                " JOIN mri_acquisition_dates AS m ON (s.ID=m.SessionID)". 
                " WHERE s.ID='$sessionID' AND s.Active='Y' AND".
                " (m.AcquisitionDate > '$acq_date'". 
                " OR m.AcquisitionDate IS NULL) AND '$acq_date'>0";
    
    if ($this->{debug}) {
        print $query . "\n";
    }

    my $sth = ${$this->{'dbhr'}}->prepare($query);
    $sth->execute();
    ############################################################
    ### if we found a session, it needs updating or inserting, #
    ### so we use replace into. ################################
    ############################################################
    if ($sth->rows > 0) {
        my $query = "REPLACE INTO mri_acquisition_dates".
                    " SET AcquisitionDate='$acq_date', SessionID='$sessionID'";
        ${$this->{'dbhr'}}->do($query);
    }
}


=pod

=head3 loadAndCreateObjectFile($minc, $upload_id)

Loads and creates the object file.

INPUTS:
  - $minc     : location of the minc file
  - $upload_id: upload ID of the study

RETURNS: file information hash ref

=cut

sub loadAndCreateObjectFile {

    my $this = shift;
    my ($minc, $upload_id) = @_;
    my $message = '';

    ############################################################
    ################ create File object ########################
    ############################################################
    my $file = NeuroDB::File->new($this->{dbhr});

    ############################################################
    ########## load File object ################################
    ############################################################
    $message = 	"\n==> Loading file from disk $minc\n";
    $this->{LOG}->print($message); 
    $this->spool($message, 'N', $upload_id, $notify_detailed);
    $file->loadFileFromDisk($minc);

    ############################################################
    ############# map dicom fields #############################
    ############################################################
    $message = "\n--> mapping DICOM parameter for $minc\n";
    $this->{LOG}->print($message);
    $this->spool($message, 'N', $upload_id, $notify_detailed);
    NeuroDB::MRI::mapDicomParameters(\$file);
    return $file;
}


=pod

=head3 move_minc($minc, $subjectIDsref, $minc_type, $fileref, $prefix, $data_dir, $tarchive_srcloc, $upload_id)

Renames and moves the MINC file.

INPUTS:
  - $minc           : path to the MINC file
  - $subjectIDsref  : subject's ID hash ref
  - $minc_type      : MINC file information hash ref
  - $fileref        : file information hash ref
  - $prefix         : study prefix
  - $data_dir       : data directory (e.g. C</data/$PROJECT/data>)
  - $tarchive_srcloc: DICOM archive source location
  - $upload_id      : upload ID of the study

RETURNS: new name of the MINC file with path relative to C<$data_dir>

=cut

sub move_minc {
    
    my $this = shift;
    my ($minc,$subjectIDsref, $minc_type, $fileref,
		$prefix,$data_dir, $upload_id) = @_;
    my ($new_name, $version,$cmd,$new_dir,$extension,@exts,$dir);
    my $concat = "";
    my $message = '';

    ############################################################
    ### figure out where to put the files ######################
    ############################################################
    $dir = $this->which_directory($subjectIDsref,$data_dir);
    `mkdir -p -m 770 $dir/native`;

    ############################################################
    ####### figure out what to call files ######################
    ############################################################
    @exts = split(/\./, basename($$minc));
    shift @exts;
    $extension = join('.', @exts);
    $concat = '_concat' if $$minc =~ /_concat/;
    $new_dir = "$dir/native";
    $version = 1;
    $new_name = $prefix."_".$subjectIDsref->{'CandID'}."_".
                $subjectIDsref->{'visitLabel'}.
                "_". $minc_type."_".sprintf("%03d",$version).
                $concat.".$extension";
    $new_name =~ s/ //;
    $new_name =~ s/__+/_/g;
    while(-e "$new_dir/$new_name") {
        $version = $version + 1;
        $new_name =  $prefix."_".$subjectIDsref->{'CandID'}."_".
                     $subjectIDsref->{'visitLabel'}."_".$minc_type."_".
                     sprintf("%03d",$version).$concat.".$extension";
        $new_name =~ s/ //;
        $new_name =~ s/__+/_/g;
    }
    $new_name = "$new_dir/$new_name";
    $cmd = "mv $$minc $new_name";
    `$cmd`;
    $message = "\nFile $$minc \nmoved to:\n$new_name\n";
    $this->{LOG}->print($message);
    $this->spool($message, 'N', $upload_id, $notify_detailed);
    $$minc = $new_name;
    return $new_name;
}


=pod

=head3 registerScanIntoDB($minc_file, $tarchiveInfo, $subjectIDsref, $acquisitionProtocol, $minc, $extra_validation_status, $reckless, $sessionID, $upload_id)

Registers the scan into the database.

INPUTS:
  - $minc_file               : MINC file information hash ref
  - $tarchiveInfo            : tarchive information hash ref
  - $subjectIDsref           : subject's ID information hash ref
  - $acquisitionProtocol     : acquisition protocol
  - $minc                    : MINC file to register into the database
  - $$extra_validation_status: extra validation status (if 'exclude', then
                               will not register the scan in the files table)
  - $reckless                : boolean, if reckless or not
  - $sessionID               : session ID of the MINC file
  - $upload_id               : upload ID of the study

RETURNS: acquisition protocol ID of the MINC file

=cut

sub registerScanIntoDB {

    my $this = shift;
    my (
        $minc_file, $tarchiveInfo,$subjectIDsref,$acquisitionProtocol, 
        $minc, $extra_validation_status,$reckless, $sessionID, $upload_id
    ) = @_;

    my $data_dir = NeuroDB::DBI::getConfigSetting(
                        $this->{dbhr},'dataDirBasepath'
                        );
    my $prefix = NeuroDB::DBI::getConfigSetting(
                        $this->{dbhr},'prefix'
                        );

    my $acquisitionProtocolID = undef;
    my (
        $Date_taken,$minc_protocol_identified,
        $file_path,$tarchive_path,$fileID
    );
    my $message = '';
    ############################################################
    # Register scans into the database.  Which protocols to ####
    # keep optionally controlled by the config file. ###########
    ############################################################
    if ((!defined(&Settings::isFileToBeRegisteredGivenProtocol)
        || $reckless
        || (defined(&Settings::isFileToBeRegisteredGivenProtocol)
            && Settings::isFileToBeRegisteredGivenProtocol($acquisitionProtocol)
           )
        ) && $extra_validation_status !~ /exclude/) {

        ########################################################
        # convert the textual scan_type into the scan_type id ##
        ########################################################
        $acquisitionProtocolID = NeuroDB::MRI::scan_type_text_to_id(
                                        $acquisitionProtocol, 
                                        $this->{dbhr}
                                 );
        $${minc_file}->setFileData(
            'AcquisitionProtocolID', 
             $acquisitionProtocolID
        );
        
        $message = "\nAcq protocol: $acquisitionProtocol " 
			. "- ID: $acquisitionProtocolID\n";
        $this->spool($message, 'N', $upload_id, $notify_detailed);

        ########################################################
        # set Date_taken = last modification timestamp ######### 
        # (can't seem to get creation timestamp) ################
        ########################################################
        $Date_taken = (stat($minc))[9];
        
        ########################################################
        ##### rename and move files ############################
        ########################################################
        $minc_protocol_identified = $this->move_minc(
                                        \$minc,
                                        $subjectIDsref,
                                        $acquisitionProtocol,
                                        $minc_file,
                                        $prefix,
                                        $data_dir,
                                        $upload_id
                                     );

        ########################################################
        #################### set the new file_path #############
        ######################################################## 
        $file_path   =   $minc;
        $file_path      =~  s/$data_dir\///i;
        $${minc_file}->setFileData(
            'File', 
            $file_path
        );

        ########################################################
        ### record which tarchive was used to make this file ###
        ########################################################
<<<<<<< HEAD
        $tarchive_path =  $tarchive;
        $tarchive_path =~ s/$data_dir\///i if ($tarchive_path);
        $tarchive_path = 'NULL' unless ($tarchive_path);
=======
        $tarchive_path =  $tarchiveInfo->{ArchiveLocation};
        $tarchive_path =~ s/$data_dir\///i;
>>>>>>> 0da8f3a6
        $${minc_file}->setParameter(
            'tarchiveLocation', 
            $tarchive_path
        );
        $${minc_file}->setParameter(
            'tarchiveMD5',
            $tarchiveInfo->{'md5sumArchive'}
        );

        ########################################################
        # register into the db fixme if I ever want a dry run ## 
        ########################################################
        $message = "\nRegistering file into database\n";
        $this->spool($message, 'N', $upload_id, $notify_detailed);
        $fileID = &NeuroDB::MRI::register_db($minc_file);
        $message = "\nFileID: $fileID\n";
        $this->spool($message, 'N', $upload_id, $notify_detailed);

        ########################################################
        ### update mri_acquisition_dates table #################
        ########################################################
        my $acquisition_date = undef;
        if ($tarchiveInfo->{'DateAcquired'}) {
            $acquisition_date = $tarchiveInfo->{'DateAcquired'};
        } elsif ($${minc_file}->getParameter('AcquisitionDate')) {
            $acquisition_date = $${minc_file}->getParameter('AcquisitionDate');
        }
        $this->update_mri_acquisition_dates(
            $sessionID,
            $acquisition_date
        );
    }
    return $acquisitionProtocolID;
}


=pod

=head3 dicom_to_minc($study_dir, $converter, $get_dicom_info, $exclude, $mail_user, $upload_id)

Converts a DICOM study into MINC files.

INPUTS:
  - $study_dir      : DICOM study directory to convert
  - $converter      : converter to be used
  - $get_dicom_info : get DICOM information setting from the C<Config> table
  - $exclude        : which files to exclude from the C<dcm2mnc> command
  - $mail_user      : mail of the user
  - $upload_id      : upload ID of the study

=cut

sub dicom_to_minc {

    my $this = shift;
    my ($study_dir, $converter,$get_dicom_info,
		$exclude,$mail_user, $upload_id) = @_;
    my ($d2m_cmd, $d2m_log, $exit_code, $excluded_regex);
    my $message = '';

    # create the excluded series description regex necessary to exclude the
    # series description specified in the Config Setting
    # excluded_series_description
    if ($exclude && ref($exclude) eq 'ARRAY') {
        $excluded_regex = join('|', map { quotemeta($_) } @$exclude);
    } elsif ($exclude) {
        $excluded_regex = $exclude;
    }
    $d2m_cmd = "find $study_dir -type f | $get_dicom_info -studyuid -series".
               " -echo -image -file -attvalue 0018 0024 -series_descr ".
               " -stdin | sort -n -k1 -k2 -k7 -k3 -k6 -k4 ";
    $d2m_cmd .= ' | grep -iv -P "\t(' . $excluded_regex . ')\s*$"' if ($excluded_regex);
    $d2m_cmd .= " | cut -f 5 | ";

    ############################################################
    #### use some other converter if specified in the config ###
    ############################################################
    if ($converter !~ /dcm2mnc/) {
        $d2m_cmd .= "$converter $this->{TmpDir}  -notape -compress -stdin";
    } else {
        $d2m_cmd .= "$converter -dname '' -stdin -clobber -usecoordinates $this->{TmpDir} ";
    }
    $d2m_log = `$d2m_cmd`;

    if ($? > 0) {
        $exit_code = $? >> 8;
        ########################################################
        # dicom_to_minc failed...  don't keep going, ########### 
        # just email. ##########################################
        ########################################################
        $message = "\nDicom to Minc conversion failed\n";
        $this->spool($message, 'Y', $upload_id, $notify_notsummary);
        open MAIL, "| mail $mail_user";
        print MAIL "Subject: [URGENT Automated] uploadNeuroDB: ".
                   "dicom->minc failed\n";
        print MAIL "Exit code $exit_code received from:\n$d2m_cmd\n";
        close MAIL;
        croak("dicom_to_minc failure, exit code $exit_code");
   }

    $message = "\n" . $d2m_cmd . "\n";
    $this->{LOG}->print(
    "### Dicom to MINC:\n$d2m_log");
    $this->spool($message, 'N', $upload_id, $notify_detailed);
}


=pod

=head3 get_mincs($minc_files, $upload_id)

Greps the created MINC files and returns a sorted list of those MINC files.

INPUTS:
  - $minc_files: empty array to store the list of MINC files
  - $upload_id : upload ID of the study

=cut

sub get_mincs {
  
    my $this = shift;
    my ($minc_files, $upload_id) = @_;
    my $message = '';
    @$minc_files = ();
    opendir TMPDIR, $this->{TmpDir} ;
    my @files = readdir TMPDIR;
    closedir TMPDIR;
    my @files_list;
    foreach my $file (@files) {
        next unless $file =~ /\.mnc(\.gz)?$/;
        my $cmd= "Mincinfo_wrapper -quiet -tab -file -date $this->{TmpDir}/$file";
        push @files_list, `$cmd`;
    }
    open SORTER, "|sort -nk2 | cut -f1 > $this->{TmpDir}/sortlist";
    print SORTER join("", @files_list);
    close SORTER;

    open SORTLIST, "<$this->{TmpDir}/sortlist";
    while(my $line = <SORTLIST>) {
        chomp($line);
        push @$minc_files, $line;
    }
    close SORTLIST;
    `rm -f $this->{TmpDir}/sortlist`;
    $message = "\n### These MINC files have been created: \n".
        join("\n", @$minc_files)."\n";
    $this->{LOG}->print($message);
    $this->spool($message, 'N', $upload_id, $notify_detailed);
}  


=pod

=head3 concat_mri($minc_files)

Concats and removes pre-concat MINC files.

INPUT: list of MINC files to concat

=cut

sub concat_mri {
  
    my $this = shift;
    my ($minc_files) = @_;
    my ($cmd,$log,$concat_count);
    ############################################################
    # make a list of the mincs to concat ####################### 
    # (avoid arg list too long errors) #########################
    ############################################################
    open CONCATFILES, ">$this->{TmpDir} /concatfilelist.txt";
    foreach my $file (@$minc_files) {
        print CONCATFILES "$file\n";
    }
    close CONCATFILES;
    mkdir("$this->{TmpDir} /concat", 0770);
    $cmd = "cat $this->{TmpDir} /concatfilelist.txt | concat_mri.pl ".
           "-maxslicesep 3.1 -compress -postfix _concat -targetdir ".
           "$this->{TmpDir} /concat -stdin";
    if ($this->{debug}) {
        print $cmd . "\n";
    }

    $log = `$cmd`;
    `rm -f $this->{TmpDir} /concatfilelist.txt`;
    ############################################################
    # fixme print LOG "Concat:\n $cmd\n$log\n" #################
    # if $this->{verbose}; #####################################
    ############################################################
    $concat_count = `\\ls -1 $this->{TmpDir} /concat | wc -l`+0;
    if ($concat_count > 0) {
        `mv $this->{TmpDir} /concat/*.mnc.gz $this->{TmpDir} `;
    }
    `rmdir $this->{TmpDir} /concat`;
    $this->{LOG}->print(
        "### Count for concatenated MINCs: ".
        "$concat_count new files created\n"
    );
}


=pod

=head3 registerProgs(@toregister)

Register programs.

INPUT: program to register

=cut

sub registerProgs() {
    my $this = shift;
    my @toregister = @_;
    foreach my $prog (@toregister) {
        my $present = `which $prog`;
        if (!$present) { 
            die("$prog not found")
        };
    }
}


=pod

=head3 moveAndUpdateTarchive($tarchive_location, $tarchiveInfo, $upload_id)

Moves and updates the C<tarchive> table with the new location of the
DICOM archive.

INPUTS:
  - $tarchive_location: DICOM archive location
  - $tarchiveInfo     : DICOM archive information hash ref
  - $upload_id        : upload ID of the study

RETURNS: the new DICOM archive location

=cut

sub moveAndUpdateTarchive {

    my $this = shift;
    my ($tarchive_location, $tarchiveInfo, $upload_id) = @_;
    my $query = '';
    my $message = '';
    my ($newTarchiveLocation, $newTarchiveFilename,$mvTarchiveCmd);
    $message = "\nMoving tarchive into library\n";
    $this->spool($message, 'N', $upload_id, $notify_detailed);
    my $tarchivePath = NeuroDB::DBI::getConfigSetting(
                        $this->{dbhr},'tarchiveLibraryDir'
                        );
    $newTarchiveLocation = $tarchivePath ."/".
    substr($tarchiveInfo->{'DateAcquired'}, 0, 4);
    ############################################################
    ##### make the directory if it does not yet exist ##########
    ############################################################
    unless(-e $newTarchiveLocation) {
        mkdir($newTarchiveLocation, 0770);
    }
    ############################################################
    ####### determine the new name of the tarchive #############
    ############################################################
    $newTarchiveFilename = basename($tarchive_location);
    $newTarchiveLocation .= "/".$newTarchiveFilename;

    ############################################################
    ###### move the tarchive ###################################
    ############################################################
    $mvTarchiveCmd = "mv $tarchive_location $newTarchiveLocation";
    $message = "\n" . $mvTarchiveCmd . "\n";
    $this->spool($message, 'N', $upload_id, $notify_detailed);
    `$mvTarchiveCmd`;

    ############################################################
    # now update tarchive table to store correct location ######
    ############################################################
    my $newArchiveLocationField = $newTarchiveLocation;
    $newArchiveLocationField    =~ s/$tarchivePath\/?//g;
    $query = "UPDATE tarchive ".
             " SET ArchiveLocation=" . 
              ${$this->{'dbhr'}}->quote($newArchiveLocationField) .
             " WHERE DicomArchiveID=". 
             ${$this->{'dbhr'}}->quote(
                $tarchiveInfo->{'DicomArchiveID'}
             );
    print $query . "\n"  if $this->{debug};
    ${$this->{'dbhr'}}->do($query);
    return $newTarchiveLocation;
}


=pod

=head3 CreateMRICandidates($subjectIDsref, $gender, $tarchiveInfo, $User, $centerID, $upload_id)

Registers a new candidate in the C<candidate> table.

INPUTS:
  - $subjectIDsref: subject's ID information hash ref
  - $gender       : gender of the candidate
  - $tarchiveInfo : tarchive information hash ref
  - $User         : user that is running the pipeline
  - $centerID     : center ID
  - upload_id     : upload ID of the study

=cut

sub CreateMRICandidates {
    ############################################################
    ### Standardize gender (DICOM uses M/F, DB uses Male/Female)
    ############################################################
    my $this = shift;
    my $query = '';
    my ($subjectIDsref,$gender,$tarchiveInfo,$User,$centerID, $upload_id) = @_;
    my ($message);

    if ($tarchiveInfo->{'PatientGender'} eq 'F') {
            $gender = "Female";
    } elsif ($tarchiveInfo->{'PatientGender'} eq 'M') {
        $gender = "Male";
    }

    ################################################################
    ## Create non-existent candidate if the profile allows for #####
    ## Candidate creation ##########################################
    ################################################################
    if (!NeuroDB::MRI::subjectIDExists(
            $subjectIDsref->{'CandID'},
            $this->{dbhr}
        ) 
        && (NeuroDB::DBI::getConfigSetting($this->{dbhr},'createCandidates'))
    ) {
           chomp($User);
            unless ($subjectIDsref->{'CandID'}) {
                $subjectIDsref->{'CandID'} = 
                NeuroDB::MRI::createNewCandID($this->{dbhr});
            }
            $query = "INSERT INTO candidate ".
                     "(CandID, PSCID, DoB, Gender,CenterID, Date_active,".
                     " Date_registered, UserID,Entity_type) ".
                     "VALUES(" . 
                     ${$this->{'dbhr'}}->quote($subjectIDsref->{'CandID'}).",".
                     ${$this->{'dbhr'}}->quote($subjectIDsref->{'PSCID'}).",".
                     ${$this->{'dbhr'}}->quote($tarchiveInfo->{'PatientDoB'}) ."," .
                     ${$this->{'dbhr'}}->quote($gender).",". 
                     ${$this->{'dbhr'}}->quote($centerID). 
                     ", NOW(), NOW(), '$User', 'Human')";
            
            if ($this->{debug}) {
                print $query . "\n";
            }
            ${$this->{'dbhr'}}->do($query);
            $message = "\n==> CREATED NEW CANDIDATE :
            		$subjectIDsref->{'CandID'}";
            $this->{LOG}->print($message);
            $this->spool($message, 'N', $upload_id, $notify_detailed);
      } elsif ($subjectIDsref->{'CandID'}) {# if the candidate exists
            $message = "\n==> getSubjectIDs returned this CandID/DCCID : ".
               "$subjectIDsref->{'CandID'}\n";
	    $this->{LOG}->print($message);
            $this->spool($message, 'N', $upload_id, $notify_detailed);
      } else {
            $message = "\nERROR: The candidate could not be considered for ". 
                       "uploading, since s/he is not registered in your database.".
                       "\nThe dicom header PatientID is: ". 
                       $tarchiveInfo->{'PatientID'}. "\n ".
                       "The dicom header PatientName is: ". 
                       $tarchiveInfo->{'PatientName'}. "\n\n";
            $this->writeErrorLog(
                $message, $NeuroDB::ExitCodes::INSERT_FAILURE
            );
            $this->spool($message, 'Y', $upload_id, $notify_notsummary);
            exit $NeuroDB::ExitCodes::INSERT_FAILURE;
     }
}


=pod

=head3 setMRISession($subjectIDsref, $tarchiveInfo, $upload_id)

Sets the imaging session ID. This function will call
C<&NeuroDB::MRI::getSessionID> which in turn will either:
  - grep the session ID if visit for that candidate already exists, or
  - create a new session if visit label does not exist for that candidate yet

INPUTS:
  - $subjectIDsref: subject's ID information hashr ef
  - $tarchiveInfo : DICOM archive information hash ref
  - $upload_id    : upload ID of the study

RETURNS:
  - $sessionID      : session ID
  - $requiresStaging: whether the new session requires staging

=cut

sub setMRISession {
    my $this = shift;
    my $query = '';
    my ($subjectIDsref, $tarchiveInfo, $upload_id) = @_;
    my $message = '';

    ############################################################
    # This will actually create a visit count if it is not ##### 
    # provided through the IDs in the dicom header The count ### 
    # starts with 1 if there is none. ##########################
    ############################################################
    if (!defined($subjectIDsref->{'visitLabel'})) {
        $subjectIDsref->{'visitLabel'} =
        lookupNextVisitLabel(
            $subjectIDsref->{'CandID'}, 
            $this->{dbhr}
        );
    }
    ############################################################
    ################## get session ID ##########################
    ############################################################
    $message = "\n==> Getting session ID\n";
    $this->{LOG}->print($message);
    $this->spool($message, 'N', $upload_id, $notify_detailed);
    my ($sessionID, $requiresStaging) =
        NeuroDB::MRI::getSessionID(
            $subjectIDsref, 
            $tarchiveInfo->{'DateAcquired'}, 
            $this->{dbhr}, 
            $subjectIDsref->{'subprojectID'}
        );
    $message = "\nSessionID: $sessionID\n";    
    $this->{LOG}->print($message);
    $this->spool($message, 'N', $upload_id, $notify_detailed);
    # Staging: $requiresStaging\n";
    ############################################################
    # Make sure MRI Scan Done is set to yes, because now ####### 
    # there is data. ###########################################
    ############################################################
    if ($sessionID) {
        $query = "UPDATE session SET Scan_done='Y' WHERE ID=$sessionID";
        if ($this->{debug}) {
            print $query . "\n";
        }
        ${$this->{'dbhr'}}->do($query);
    }
    return ($sessionID, $requiresStaging);
}


=pod

=head3 validateArchive($tarchive, $tarchiveInfo, $upload_id)

Validates the DICOM archive by comparing the MD5 of the C<$tarchive file> and
the one stored in the tarchive information hash ref C<$tarchiveInfo> derived
from the database. The function will exits with an error message if the
DICOM archive is not validated.

INPUTS:
  - $tarchive    : DICOM archive file
  - $tarchiveInfo: DICOM archive information hash ref
  - $upload_id   : upload ID of the study

=cut

sub validateArchive {
    my $this = shift;
    my ($tarchive, $tarchiveInfo, $upload_id) = @_;

    my $message = "\n==> verifying dicom archive md5sum (checksum)\n";
    $this->{LOG}->print($message);
    $this->spool($message, 'N', $upload_id, $notify_detailed);
    my $cmd = "md5sum $tarchive";
    if ($this->{verbose})  {
        print $cmd . "\n";
    }
    my $md5_check = `$cmd`;
    my ($md5_real, $real) = split(' ', $md5_check);
    my ($md5_db  , $db)   = split(' ', $tarchiveInfo->{'md5sumArchive'});
    $message = "\n-> checksum for target        :  ".
        "$md5_real\n-> checksum from database :  $md5_db\n";
    $this->{LOG}->print($message);
    $this->spool($message, 'N', $upload_id, $notify_detailed);
    if ($md5_real ne $md5_db) {
        $message =  "\nerror: archive seems to be corrupted or modified. ".
                       "upload will exit now.\nplease read the creation logs ".
                       " for more  information!\n\n";
        $this->writeErrorLog($message, $NeuroDB::ExitCodes::CORRUPTED_FILE);
        $this->spool($message, 'Y', $upload_id, $notify_notsummary);
        exit $NeuroDB::ExitCodes::CORRUPTED_FILE;
    }
}


=pod

=head3 which_directory($subjectIDsref, $data_dir)

Determines where the MINC files to be registered into the database will go.

INPUTS:
   - $subjectIDsref: subject's ID information hashref
   - $data_dir     : data directory (e.g. C</data/$PROJECT/data>)

RETURNS: the final directory in which the registered MINC files will go
(typically C</data/$PROJECT/data/assembly/CandID/visit/mri/>)

=cut

sub which_directory {
    my $this = shift;
    my ($subjectIDsref,$data_dir) = @_;
    my %subjectIDs = %$subjectIDsref;
    my $dir = $data_dir;
    $dir = "$dir/assembly/$subjectIDs{'CandID'}/$subjectIDs{'visitLabel'}/mri";
    $dir =~ s/ //;
    return $dir;
}


=pod

=head3 validateCandidate($subjectIDsref)

Check that the candidate's information derived from the patient name field of
the DICOM files is valid (C<CandID> and C<PSCID> of the candidate should
correspond to the same subject in the database).

INPUT: subject's ID information hash ref

RETURNS: the candidate mismatch error, or undef if the candidate is validated
or a phantom

=cut

sub validateCandidate {
    my $this = shift;
    my ($subjectIDsref)= @_;
    my $CandMismatchError = undef;
    
    ############################################################
    ################## Check if CandID exists ##################
    ############################################################
    my $query = "SELECT CandID, PSCID FROM candidate WHERE CandID=?";
    my $sth = ${$this->{'dbhr'}}->prepare($query);
    $sth->execute($subjectIDsref->{'CandID'});
    print "candidate id " . $subjectIDsref->{'CandID'} . "\n" 
	if ($this->{verbose});
    my @CandIDCheck = $sth->fetchrow_array;
    if ($sth->rows == 0) {
        print LOG  "\n\n=> Could not find candidate with CandID =".
                   " $subjectIDsref->{'CandID'} in database";
        $CandMismatchError = 'CandID does not exist';
        return $CandMismatchError;
    }
    
    ############################################################
    ################ Check if PSCID exists #####################
    ############################################################

    $query = "SELECT CandID, PSCID FROM candidate WHERE PSCID=?";
    $sth =  ${$this->{'dbhr'}}->prepare($query);
    $sth->execute($subjectIDsref->{'PSCID'});
    if ($sth->rows == 0) {
        print "\n\n=> No PSCID";
        $CandMismatchError= 'PSCID does not exist';
        return $CandMismatchError;
    } 
    
    ############################################################
    ################ No Checking if the subject is Phantom #####
    ############################################################
    if ($subjectIDsref->{'isPhantom'}) {
        # CandID/PSCID errors don't apply to phantoms, so we don't
        # want to trigger
        # the check which aborts the insertion
        $CandMismatchError = undef;
        return $CandMismatchError;
    }

    ############################################################
    ################ Check if visitLabel exists ################
    ############################################################

    $query = "SELECT Visit_label FROM Visit_Windows WHERE BINARY Visit_label=?";
    $sth =  ${$this->{'dbhr'}}->prepare($query);
    $sth->execute($subjectIDsref->{'visitLabel'});
    if (($sth->rows == 0) && (!$subjectIDsref->{'createVisitLabel'})) {
        print "\n\n=> No Visit label";
        $CandMismatchError= 'Visit label does not exist';
        return $CandMismatchError;
    } elsif (($sth->rows == 0) && ($subjectIDsref->{'createVisitLabel'})) {
        print "\n\n=> Will create visit label $subjectIDsref->{'visitLabel'}";
    } 

   return $CandMismatchError;
}


=pod

=head3 computeSNR($tarchiveID, $upload_id, $profile)

Computes the SNR on the modalities specified in the C<getSNRModalities()>
routine of the C<$profile> file.

INPUTS:
  - $tarchiveID: DICOM archive ID
  - $upload_id : upload ID of the study
  - $profile   : configuration file (usually prod)

=cut

sub computeSNR {

    my $this = shift;
    my ($row, $filename, $fileID, $base, $fullpath, $cmd, $message, $SNR, $SNR_old);
    my ($tarchiveID, $upload_id, $profile)= @_;
    my $data_dir = NeuroDB::DBI::getConfigSetting(
                        $this->{dbhr},'dataDirBasepath'
                        );

    my $query = "SELECT FileID, file from files f ";
    my $where = "WHERE f.TarchiveSource=?";
    $query = $query . $where;

    if ($this->{debug}) {
        print $query . "\n";
    }

    my $minc_file_arr = ${$this->{'dbhr'}}->prepare($query);
    $minc_file_arr->execute($tarchiveID);

    while ($row = $minc_file_arr->fetchrow_hashref()) {
        $filename = $row->{'file'};
        $fileID = $row->{'FileID'};
        $base = basename($filename);
        $fullpath = $data_dir . "/" . $filename;
        if (defined(&Settings::getSNRModalities)
            && Settings::getSNRModalities($base)) {
                $cmd = "noise_estimate --snr $fullpath";
                $SNR = `$cmd`;
                $SNR =~ s/\n//g;
                print "$cmd \n" if ($this->{verbose});
                print "SNR is: $SNR \n" if ($this->{verbose});
                my $file = NeuroDB::File->new($this->{dbhr});
                $file->loadFile($fileID);
                $SNR_old = $file->getParameter('SNR');
                if ($SNR ne '') {
                    if (($SNR_old ne '') && ($SNR_old ne $SNR)) {
                        $message = "The SNR value will be updated from " .
                            "$SNR_old to $SNR. \n";
                        $this->{LOG}->print($message);
                        $this->spool($message, 'N', $upload_id, $notify_detailed);
                    }
                    $file->setParameter('SNR', $SNR);
                }
        }
        else {
            $message = "The SNR can not be computed for $base. ".
                "Either the getSNRModalities is not defined in your ".
                "$profile file, or the imaging modality is not ".
                "supported by the SNR computation. \n";
            $this->{LOG}->print($message);
            $this->spool($message, 'N', $upload_id, $notify_detailed);
        }
    }
}


=pod

=head3 orderModalitiesByAcq($tarchiveID, $upload_id)

Order imaging modalities by acquisition number.

INPUTS:
  - $tarchiveID: DICOM archive ID
  - $uploadID  : upload ID of the study

=cut

sub orderModalitiesByAcq {

    my $this = shift;
    my ($file, $acqProtID, $dataArr, $message, $sth);
    my ($tarchiveID, $upload_id)= @_;

    my $queryAcqProt = "SELECT DISTINCT f.AcquisitionProtocolID ".
                        "FROM files f ".
                        "WHERE f.TarchiveSource=?";   

    if ($this->{debug}) {
        print $queryAcqProt . "\n";
    }

    my $acqArr = ${$this->{'dbhr'}}->prepare($queryAcqProt);
    $acqArr->execute($tarchiveID);
    # For each of the files having this AcquisitionProtocolID
    # load the file object to get the series_number  
    while (my $rowAcqProt = $acqArr->fetchrow_hashref()) {
        $acqProtID = $rowAcqProt->{'AcquisitionProtocolID'};
        my $queryDataArr = "SELECT f.FileID, f.AcqOrderPerModality ".
                            "FROM files f ".
                            "WHERE f.TarchiveSource=? AND f.AcquisitionProtocolID=?";

        if ($this->{debug}) {
            print $queryDataArr . "\n";
        }

        $dataArr = ${$this->{'dbhr'}}->prepare($queryDataArr);
        $dataArr->execute($tarchiveID, $acqProtID);
        my (@fileIDArr, @seriesNumberArr)=();
        my $i=0;
        while (my $rowDataArr = $dataArr->fetchrow_hashref()) {
            $fileIDArr[$i] = $rowDataArr->{'FileID'};
            $file = NeuroDB::File->new($this->{dbhr});
            $file->loadFile($fileIDArr[$i]);
            $seriesNumberArr[$i] = $file->getParameter('series_number');
            $i++;
        }
        my (@sorted_seriesNumber_indices, @sorted_fileIDArr)=();
        # Sort the series_number, and assign the Modality Order accordingly
        @sorted_seriesNumber_indices = sort {$seriesNumberArr[$a] <=> $seriesNumberArr[$b]} (0..$#seriesNumberArr);
        @sorted_fileIDArr = @fileIDArr[@sorted_seriesNumber_indices];

        my $order = 1;
        foreach my $j (0..$#seriesNumberArr) {
            my $update = "UPDATE files f SET f.AcqOrderPerModality=? ".
                         "WHERE f.FileID=?";
            if ($this->{debug}) {
                print $update . "\n";
            }
            my $modalityOrder_update = ${$this->{'dbhr'}}->prepare($update);
            $modalityOrder_update->execute($order, $sorted_fileIDArr[$j]);
            $message = "The Modality Order for FileID $sorted_fileIDArr[$j] was updated to $order \n ";
            $this->{LOG}->print($message);
            $this->spool($message, 'N', $upload_id, $notify_detailed);
            $order++;
        }
    }
}

=pod

=head3 getUploadIDUsingTarchiveSrcLoc($tarchive_srcloc)

Gets the upload ID form the C<mri_upload> table using the DICOM archive
C<SourceLocation> specified in the C<tarchive> table.

INPUT: DICOM archive's source location

RETURNS: the found upload ID

=cut


sub getUploadIDUsingTarchiveSrcLoc {

    ############################################################
    ################ Establish database connection #############
    ############################################################
    my $dbh = &NeuroDB::DBI::connect_to_db(@Settings::db);

    my $tarchive_srcloc = shift;
    my $query = '';
    my $upload_id = undef;

    if ($tarchive_srcloc) {
        ########################################################
        ###Extract upload_id using tarchive source location#####
        ########################################################
	$query = "SELECT UploadID FROM mri_upload "
        	. "WHERE DecompressedLocation =?";
	my $sth = $dbh->prepare($query);
     	$sth->execute($tarchive_srcloc);
        if ( $sth->rows > 0 ) {
     	   $upload_id = $sth->fetchrow_array;
        }
    }
    return $upload_id;
}


=pod

=head3 spool($message, $error, $upload_id, $verb)

Calls the C<Notify->spool> function to log all messages.

INPUTS:
  - $message   : message to be logged in the database
  - $error     : 'Y' for an error log,
                 'N' otherwise
  - $upload_id : the upload ID
  - $verb      : 'N' for few main messages,
                 'Y' for more messages (developers)

=cut

sub spool  {
    my $this = shift;
    my ( $message, $error, $upload_id, $verb ) = @_;

    if ($error eq 'Y'){
 	print "Spool message is: $message \n";
    }
    $this->{'Notify'}->spool('mri upload processing class', $message, 0,
           'MRIProcessingUtility.pm', $upload_id, $error, $verb);
}

=pod

=head3 isValidMRIProtocol()

Ensures no column in the C<mri_protocol> nor the C<mri_protocol_checks> 
tables has comma-separated values.

RETURNS: 1 on success, 0 on failure

=cut

sub isValidMRIProtocol  {
    my $this = shift;

    my $query = "SELECT COUNT(*) FROM mri_protocol 
                WHERE TR_range LIKE '%,%'
                OR TE_range LIKE '%,%'
                OR TI_range LIKE '%,%'
                OR slice_thickness_range LIKE '%,%'
                OR xspace_range LIKE '%,%'
                OR yspace_range LIKE '%,%'
                OR zspace_range LIKE '%,%'
                OR xstep_range LIKE '%,%'
                OR ystep_range LIKE '%,%'
                OR zstep_range LIKE '%,%'
                OR time_range LIKE '%,%'";

    my $sth = ${$this->{'dbhr'}}->prepare($query);
    $sth->execute();
    my $count_mri_protocol = $sth->fetchrow_array;

    $query = "SELECT COUNT(*) FROM mri_protocol_checks 
                WHERE ValidRange LIKE '%,%'";

    $sth = ${$this->{'dbhr'}}->prepare($query);
    $sth->execute();
    my $count_mri_protocol_checks = $sth->fetchrow_array;

    if ( $count_mri_protocol > 0 || $count_mri_protocol_checks > 0) {
        return 0;  
    } else {
        return 1;
    }
}

1;


=pod

=head1 TO DO

Document the following functions:
  - concat_mri($minc_files)
  - registerProgs(@toregister)

Remove the function get_acqusitions($study_dir, \@acquisitions) that is not used

Remove the function isValidMRIProtocol() once the database schema is configured 
to prevent users from entering non-conform entries in the C<mri_protocol> table

Fix comments written as #fixme in the code

=head1 LICENSING

License: GPLv3

=head1 AUTHORS

LORIS community <loris.info@mcin.ca> and McGill Centre for Integrative
Neuroscience

=cut<|MERGE_RESOLUTION|>--- conflicted
+++ resolved
@@ -1148,14 +1148,9 @@
         ########################################################
         ### record which tarchive was used to make this file ###
         ########################################################
-<<<<<<< HEAD
         $tarchive_path =  $tarchive;
         $tarchive_path =~ s/$data_dir\///i if ($tarchive_path);
         $tarchive_path = 'NULL' unless ($tarchive_path);
-=======
-        $tarchive_path =  $tarchiveInfo->{ArchiveLocation};
-        $tarchive_path =~ s/$data_dir\///i;
->>>>>>> 0da8f3a6
         $${minc_file}->setParameter(
             'tarchiveLocation', 
             $tarchive_path
