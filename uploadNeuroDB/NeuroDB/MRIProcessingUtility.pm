package NeuroDB::MRIProcessingUtility;
use English;
use Carp;
use strict;
use warnings;
no warnings 'once';
use Data::Dumper;
use File::Basename;
use NeuroDB::File;
use NeuroDB::MRI;
use NeuroDB::DBI;
use NeuroDB::Notify;
use Path::Class;

## Define Constants ##
my $notify_detailed   = 'Y'; # notification_spool message flag for messages to be displayed
                             # with DETAILED OPTION in the front-end/imaging_uploader
my $notify_notsummary = 'N'; # notification_spool message flag for messages to be displayed
                             # with SUMMARY Option in the front-end/imaging_uploader

my $identifier = undef;

################################################################
#####################Constructor ###############################
################################################################
sub new {
    my $params = shift;
    my ($dbhr,$debug,$TmpDir,$logfile,$verbose) = @_;
    unless(defined $dbhr) {
       croak(
           "Usage: ".$params."->new(\$databaseHandleReference)"
       );
    }
    my $self = {};

    ############################################################
    ############### Create a settings package ##################
    ############################################################
    my $profile = "prod";
    {
     package Settings;
     do "$ENV{LORIS_CONFIG}/.loris_mri/$profile";
    }

    ############################################################
    #### Create the log file and a Notify Object################
    ############################################################
    my $LogDir  = dirname($logfile);
    my $file_name = basename($logfile);
    my $dir = dir($LogDir);
    my $file = $dir->file($file_name);
    my $LOG = $file->openw();
    my $Notify = NeuroDB::Notify->new( $dbhr );
    $LOG->autoflush(1);
    $self->{'Notify'} = $Notify;
    $self->{'LOG'} = $LOG;
    $self->{'verbose'} = $verbose;
    $self->{'LogDir'} = $LogDir;
    $self->{'dbhr'} = $dbhr;
    $self->{'debug'} = $debug;
    $self->{'TmpDir'} = $TmpDir;
    $self->{'logfile'} = $logfile;
    return bless $self, $params;
}

################################################################
## writeErrorLog and update Notification Table##################
## this is a useful function that will close the log and write #
## error messages in case of abnormal program termination ######
################################################################
sub writeErrorLog {
    my $this = shift;
    my ($message, $failStatus,$LogDir) = @_;
    print $message;
    $this->{LOG}->print($message);
    $this->{LOG}->print(
        "program exit status: $failStatus"
    );
    `cat $this->{logfile}  >> $this->{LogDir}/error.log`;
    close $this->{LOG};
    `rm -f $this->{logfile} `;
}


#################################################################
## useful only if the visit label IS NOT encoded somewhere in ###
## the patient ID or patient Name ###############################
#################################################################

sub lookupNextVisitLabel {
    my $this = shift;
    my ($CandID, $dbhr) = @_;
    my $visitLabel = 1;
    my $query = "SELECT Visit_label FROM session".
                " WHERE CandID=$CandID".
                " ORDER BY ID DESC LIMIT 1";
    if ($this->{debug}) {
        print $query . "\n";
    }
    my $sth = $${dbhr}->prepare($query);
    $sth->execute();
    if ($sth->rows > 0) {
        my @row = $sth->fetchrow_array();
        $visitLabel = $row[0] + 1;
    }
    return $visitLabel;
}

################################################################
##################### extract_tarchive #########################
################################################################
=pod
Most important function now. Gets the tarchive and
extracts it so data can actually be uploaded
=cut
sub extract_tarchive {
    my $this = shift;
    my ($tarchive, $tarchive_srcloc) = @_;
    my $upload_id = undef;
    my $message = '';
    # get the upload_id from the tarchive source location
    # to pass to the notification_spool
    $upload_id = getUploadIDUsingTarchiveSrcLoc($tarchive_srcloc);
    $message = "\nExtracting tarchive $tarchive in $this->{TmpDir} \n";
    $this->spool($message, 'N', $upload_id, $notify_detailed);
    my $cmd = "cd $this->{TmpDir} ; tar -xf $tarchive";
    $message = "\n" . $cmd . "\n";
    $this->spool($message, 'N', $upload_id, $notify_detailed);
    `$cmd`;
    opendir TMPDIR, $this->{TmpDir};
    my @tars = grep { /\.tar\.gz$/ && -f "$this->{TmpDir}/$_" }
        readdir(TMPDIR);
    closedir TMPDIR;

    if (scalar(@tars) != 1) {
        my $message = "Error: Could not find inner tar in $tarchive!\n";
        print $message;
        print @tars . "\n";
        $this->spool($message, 'Y', $upload_id, $notify_notsummary);
        exit 1 ;
    }
    my $dcmtar = $tars[0];
    my $dcmdir = $dcmtar;
    $dcmdir =~ s/\.tar\.gz$//;
    `cd $this->{TmpDir} ; tar -xzf $dcmtar`;
    return $dcmdir;
}


################################################################
############ sub extractAndParseTarchive #######################
################################################################
sub extractAndParseTarchive {

    my $this = shift;
    my ($tarchive, $tarchive_srcloc) = @_;
    # get the upload_id from the tarchive_srcloc to pass to notification_spool
    my $upload_id = getUploadIDUsingTarchiveSrcLoc($tarchive_srcloc);
    my $study_dir = $this->{TmpDir}  . "/" .
        $this->extract_tarchive($tarchive, $tarchive_srcloc);
    my $ExtractSuffix  = basename($tarchive, ".tar");
    # get rid of the tarchive Prefix
    $ExtractSuffix =~ s/DCM_(\d){4}-(\d){2}-(\d){2}_//;
    my $info       = "head -n 12 $this->{TmpDir}/${ExtractSuffix}.meta";
    my $header     = `$info`;
    my $message = "\n$header\n";
    $this->{LOG}->print($message);
    $this->spool($message, 'N', $upload_id, $notify_detailed);

    return ($ExtractSuffix, $study_dir, $header);
}

################################################################
################## determineSubjectID ##########################
################################################################
sub determineSubjectID {

    my $this = shift;
    my ($scannerID,$tarchiveInfo,$to_log) = @_;
    my $tarchive_srcloc = $tarchiveInfo->{'SourceLocation'};
    my $upload_id = getUploadIDUsingTarchiveSrcLoc($tarchive_srcloc);
    $to_log = 1 unless defined $to_log;
    if (!defined(&Settings::getSubjectIDs)) {
        if ($to_log) {
            my $message =  "\nERROR: Profile does not contain getSubjectIDs ".
                           "routine. Upload will exit now.\n\n";
            $this->writeErrorLog($message, 2);
	    $this->spool($message, 'Y', $upload_id, $notify_notsummary);
	    exit 2;
        }
    }

    # Check for regular expression pattenr in the identifier field
    if ($tarchiveInfo->{'PatientName'} =~ /$Settings::PatientID_regex/i){
          $identifier = $tarchiveInfo->{'PatientName'};
    }
    elsif ($tarchiveInfo->{'PatientID'} =~ /$Settings::PatientID_regex/i){
          $identifier = $tarchiveInfo->{'PatientID'};
    }

    my $subjectIDsref = Settings::getSubjectIDs(
                            $identifier,
                            $scannerID,
                            $this->{dbhr}
                        );
    if ($to_log) {
        my $message = "\n==> Data found for candidate   : ".
                            "CandID: ". $subjectIDsref->{'CandID'} .
                            "- PSCID: ". $subjectIDsref->{'PSCID'} . "- Visit: ".
                            $subjectIDsref->{'visitLabel'} . "- Acquired : ".
                            $tarchiveInfo->{'DateAcquired'} . "\n";
	$this->{LOG}->print($message);
        $this->spool($message, 'N', $upload_id, $notify_detailed);
    }
    return $subjectIDsref;
}


################################################################
################### createTarchiveArray ########################
################################################################

sub createTarchiveArray {

    my $this = shift;
    my %tarchiveInfo;
    my ($tarchive,$globArchiveLocation) = @_;
    my $where = "ArchiveLocation='$tarchive'";
    if ($globArchiveLocation) {
        $where = "ArchiveLocation LIKE '%".basename($tarchive)."'";
    }
    my $query = "SELECT PatientName, PatientID, PatientDoB, md5sumArchive,".
                " DateAcquired, DicomArchiveID, PatientGender,".
                " ScannerManufacturer, ScannerModel, ScannerSerialNumber,".
                " ScannerSoftwareVersion, neurodbCenterName, TarchiveID,".
                " SourceLocation FROM tarchive WHERE $where";
    if ($this->{debug}) {
        print $query . "\n";
    }
    my $sth = ${$this->{'dbhr'}}->prepare($query);
    $sth->execute();

    if ($sth->rows > 0) {
        my $tarchiveInfoRef = $sth->fetchrow_hashref();
        %tarchiveInfo = %$tarchiveInfoRef;
    } else {
        my $message = "\nERROR: Only archived data can be uploaded.".
                      "This seems not to be a valid archive for this study!".
                      "\n\n";
        $this->writeErrorLog($message, 3);
	# no $tarchive can be fetched so $upload_id is undef
	# in the notification_spool
        $this->spool($message, 'Y', undef, $notify_notsummary);
        exit 3;
    }

    return %tarchiveInfo;
}

################################################################
#################### determinePSC ##############################
################################################################
sub determinePSC {

    my $this = shift;
    my ($tarchiveInfo,$to_log) = @_;
    my $tarchive_srcloc = $tarchiveInfo->{'SourceLocation'};
    my $upload_id = undef;
    my $identifier = undef;
    $to_log = 1 unless defined $to_log;

    if ($tarchiveInfo->{'PatientName'} =~ /$Settings::PatientID_regex/i){
      $identifier = $tarchiveInfo->{'PatientName'};
    }
    elsif ($tarchiveInfo->{'PatientID'} =~ /$Settings::PatientID_regex/i){
      $identifier = $tarchiveInfo->{'PatientID'};
    }

    my ($center_name, $centerID) =
    NeuroDB::MRI::getPSC(
        $identifier,
        $this->{dbhr}
    );
    if ($to_log) {
	$upload_id = getUploadIDUsingTarchiveSrcLoc($tarchive_srcloc);
        if (!$center_name) {

            my $message = "\nERROR: No center found for this candidate \n\n";
            $this->writeErrorLog($message, 4);
	    $this->spool($message, 'Y', $upload_id, $notify_notsummary);
            exit 4;
        }
        my $message =
            "\n==> Verifying acquisition center\n-> " .
            "Center Name : $center_name\n-> CenterID ".
            " : $centerID\n";
	$this->{LOG}->print($message);
	$this->spool($message, 'N', $upload_id, $notify_detailed);
    }
    return ($center_name, $centerID);
}

################################################################
################## determineScannerID ##########################
################################################################
sub determineScannerID {

    my $this = shift;
    my ($tarchiveInfo,$to_log,$centerID,$NewScanner) = @_;
    my $tarchive_srcloc = $tarchiveInfo->{'SourceLocation'};
    my $upload_id = getUploadIDUsingTarchiveSrcLoc($tarchive_srcloc);
    my $message = '';
    $to_log = 1 unless defined $to_log;
    if ($to_log) {
        $message = "\n\n==> Trying to determine scanner ID\n";
        $this->{LOG}->print($message);
        $this->spool($message, 'N', $upload_id, $notify_detailed);
    }

    my $scannerID =
        NeuroDB::MRI::findScannerID(
            $tarchiveInfo->{'ScannerManufacturer'},
            $tarchiveInfo->{'ScannerModel'},
            $tarchiveInfo->{'ScannerSerialNumber'},
            $tarchiveInfo->{'ScannerSoftwareVersion'},
            $centerID,
            $this->{dbhr},
            $NewScanner
        );
    if ($scannerID == 0) {
        if ($to_log) {
            $message = "\nERROR: The ScannerID for this particular scanner ".
                          "does not exist. Enable creating new ScannerIDs in ".
                          "your profile or this archive can not be ".
                          "uploaded.\n\n";
            $this->writeErrorLog($message, 5);
       	    $this->spool($message, 'Y', $upload_id, $notify_notsummary);
            exit 5;
        }
    }
    if ($to_log) {
        $message = "==> scanner ID : $scannerID\n\n";
        $this->{LOG}->print($message);
        $this->spool($message,'N', $upload_id, $notify_detailed);
    }
    return $scannerID;
}

################################################################
####### get_acqusitions($study_dir, \@acquisitions) ############
####### puts list of acq dirs in @acquisitions #################
################################################################
sub get_acquisitions {
    my $this = shift;
    my ($study_dir, $acquisitions) = @_;
    @$acquisitions =
    split("\n", `find $study_dir -type d -name \\*.ACQ`);
    my $message = "Acquisitions: ".join("\n", @$acquisitions)."\n";
    if ($this->{verbose}){
	    $this->{LOG}->print($message);
    }
}

################################################################
################### compute the md5 hash #######################
################################################################
sub computeMd5Hash {
    my $this = shift;
    my ($file, $tarchive_srcloc) = @_;
    my $message = '';
    my $upload_id = getUploadIDUsingTarchiveSrcLoc($tarchive_srcloc);
    $message = "\n==> computing md5 hash for MINC body.\n";
    $this->{LOG}->print($message);
    $this->spool($message, 'N', $upload_id, $notify_detailed);
    my $md5hash = &NeuroDB::MRI::compute_hash(\$file);
    $message = "\n--> md5: $md5hash\n";
    $this->{LOG}->print($message);
    $this->spool($message, 'N', $upload_id, $notify_detailed);
    $file->setParameter('md5hash', $md5hash);
    my $unique = &NeuroDB::MRI::is_unique_hash(\$file);
    return $unique;
}

################################################################
#################### getAcquisitionProtocol ####################
################################################################

sub getAcquisitionProtocol {

    my $this = shift;
    my ($file,$subjectIDsref,$tarchiveInfo,$center_name,$minc,$acquisitionProtocol,$bypass_extra_file_checks) = @_;
    my $tarchive_srcloc = $tarchiveInfo->{'SourceLocation'};
    my $upload_id = getUploadIDUsingTarchiveSrcLoc($tarchive_srcloc);
    my $message = '';

    ############################################################
    ## get acquisition protocol (identify the volume) ##########
    ############################################################

    if(!defined($acquisitionProtocol)) {
      $message = "\n==> verifying acquisition protocol\n";
      $this->{LOG}->print($message);
      $this->spool($message, 'N', $upload_id, $notify_detailed);

      $acquisitionProtocol =  &NeuroDB::MRI::identify_scan_db(
                                   $center_name,
                                   $subjectIDsref,
                                   $file,
                                   $this->{dbhr},
                                   $minc
                                 );
    }

    $message = "\nAcquisition protocol is $acquisitionProtocol\n";
    $this->{LOG}->print($message);
    $this->spool($message, 'N', $upload_id, $notify_detailed);

    my @checks = ();
    my $acquisitionProtocolID;
    if ($acquisitionProtocol !~ /unknown/) {
        $acquisitionProtocolID =
        &NeuroDB::MRI::scan_type_text_to_id(
          $acquisitionProtocol, $this->{dbhr}
        );
<<<<<<< HEAD
        @checks = $this->extra_file_checks(
                        $acquisitionProtocolID,
                        $file,
                        $subjectIDsref->{'CandID'},
=======

        if ($bypass_extra_file_checks == 0) {
          @checks = $this->extra_file_checks(
                        $acquisitionProtocolID, 
                        $file, 
                        $subjectIDsref->{'CandID'}, 
>>>>>>> 4d1bfdd3
                        $subjectIDsref->{'visitLabel'},
                        $tarchiveInfo->{'PatientName'}
                    );
          $message = "\nWorst error: $checks[0]\n";
	  $this->{LOG}->print($message);
	  # 'warn' and 'exclude' are errors, while 'pass' is not
	  # log in the notification_spool_table the $Verbose flag accordingly
	  if (!($checks[0] eq 'pass')){
	          $this->spool($message, 'Y', $upload_id, $notify_notsummary);
	  }
	  else{
	          $this->spool($message, 'N', $upload_id, $notify_detailed);
	  }
        }
    }
    return ($acquisitionProtocol, $acquisitionProtocolID, @checks);
}

################################################################
######## extra_file_checks () ##################################
######## Returns list of checks that failed, ###################
######## We can't directly insert here because #################
######## The file isn't registered in the database yet #########
################################################################

sub extra_file_checks() {

    my $this = shift;
    my $scan_type = shift;
    my $file = shift;
    my $CandID = shift;
    my $Visit_Label = shift;
    my $PatientName = shift;

    my $query = "SELECT * FROM mri_protocol_checks WHERE Scan_type=?";
    my $log_query = "INSERT INTO mri_violations_log".
                    "(SeriesUID, TarchiveID, MincFile, PatientName,".
                    " CandID, Visit_label, CheckID,  Scan_type,".
                    " Severity, Header, Value, ValidRange,ValidRegex)".
                    " VALUES (?, ?, ?, ?, ?, ?, ?, ?, ?, ?, ?, ?, ?)";
    if ($this->{debug}) {
        print $query . "\n";
    }
    my $worst_warning = 0;
    my @faillist;
    my $sth = ${$this->{'dbhr'}}->prepare($query);
    my $logsth = ${$this->{'dbhr'}}->prepare($log_query);
    $sth->execute($scan_type);
    while(my $check = $sth->fetchrow_hashref()) {
        my $value = $file->getParameter($check->{'Header'});
        if (($check->{'ValidRange'}
            && (!NeuroDB::MRI::in_range($value, $check->{'ValidRange'})))
            || ($check->{'ValidRegex'} && $value !~ /$check->{'ValidRegex'}/))
            {
                if ($check->{'Severity'} =~ /exclude/) {
                    $worst_warning = 2;
                } elsif (
                    $check->{'Severity'} =~ /warning/
                    && $worst_warning < 2
                  ) {
                    $worst_warning = 1;
                    $file->setFileData('Caveat', 1);
                }
                $logsth->execute(
                        $file->getFileDatum('SeriesUID'),
                        $file->getFileDatum('TarchiveSource'),
                        $file->getFileDatum('File'),
                        $PatientName,
                        $CandID,
                        $Visit_Label,
                        $check->{'ID'},
                        $check->{'Scan_type'},
                        $check->{'Severity'},
                        $check->{'Header'},
                        $value,
                        $check->{'ValidRange'},
                        $check->{'ValidRegex'}
                );
                push(@faillist, $check->{'ID'});

            }
    }
    if ($worst_warning == 1) {
        return ('warn', \@faillist);
    } elsif ($worst_warning == 2) {
        return ('exclude', \@faillist);
    }
    return ('pass', \@faillist);
}

################################################################
################## update_mri_acquisition_dates ################
################################################################
sub update_mri_acquisition_dates {

    my $this = shift;
    my ($sessionID, $acq_date) = @_;

    ############################################################
    # get the registered acquisition date for this session #####
    ############################################################
    my $query = "SELECT s.ID, m.AcquisitionDate FROM session AS s LEFT OUTER".
                " JOIN mri_acquisition_dates AS m ON (s.ID=m.SessionID)".
                " WHERE s.ID='$sessionID' AND".
                " (m.AcquisitionDate > '$acq_date'".
                " OR m.AcquisitionDate IS NULL) AND '$acq_date'>0";

    if ($this->{debug}) {
        print $query . "\n";
    }

    my $sth = ${$this->{'dbhr'}}->prepare($query);
    $sth->execute();
    ############################################################
    ### if we found a session, it needs updating or inserting, #
    ### so we use replace into. ################################
    ############################################################
    if ($sth->rows > 0) {
        my $query = "REPLACE INTO mri_acquisition_dates".
                    " SET AcquisitionDate='$acq_date', SessionID='$sessionID'";
        ${$this->{'dbhr'}}->do($query);
    }
}

################################################################
#################### loadAndCreateObjectFile ###################
################################################################

sub loadAndCreateObjectFile {

    my $this = shift;
    my ($minc, $tarchive_srcloc) = @_;
    my $message = '';
    my $upload_id = getUploadIDUsingTarchiveSrcLoc($tarchive_srcloc);

    ############################################################
    ################ create File object ########################
    ############################################################
    my $file = NeuroDB::File->new($this->{dbhr});

    ############################################################
    ########## load File object ################################
    ############################################################
    $message = 	"\n==> Loading file from disk $minc\n";
    $this->{LOG}->print($message);
    $this->spool($message, 'N', $upload_id, $notify_detailed);
    $file->loadFileFromDisk($minc);

    ############################################################
    ############# map dicom fields #############################
    ############################################################
    $message = "\n--> mapping DICOM parameter for $minc\n";
    $this->{LOG}->print($message);
    $this->spool($message, 'N', $upload_id, $notify_detailed);
    NeuroDB::MRI::mapDicomParameters(\$file);
    return $file;
}

################################################################
#################### move_minc #################################
#################### renames and moves $minc ###################
################################################################
sub move_minc {

    my $this = shift;
    my ($minc,$subjectIDsref, $minc_type, $fileref,
		$prefix,$data_dir, $tarchive_srcloc) = @_;
    my ($new_name, $version,$cmd,$new_dir,$extension,@exts,$dir);
    my $concat = "";
    my $message = '';
    my $upload_id = getUploadIDUsingTarchiveSrcLoc($tarchive_srcloc);

    ############################################################
    ### figure out where to put the files ######################
    ############################################################
    $dir = $this->which_directory($subjectIDsref,$data_dir);
    `mkdir -p -m 770 $dir/native`;

    ############################################################
    ####### figure out what to call files ######################
    ############################################################
    @exts = split(/\./, basename($$minc));
    shift @exts;
    $extension = join('.', @exts);
    $concat = '_concat' if $$minc =~ /_concat/;
    $new_dir = "$dir/native";
    $version = 1;
    $new_name = $prefix."_".$subjectIDsref->{'CandID'}."_".
                $subjectIDsref->{'visitLabel'}.
                "_". $minc_type."_".sprintf("%03d",$version).
                $concat.".$extension";
    $new_name =~ s/ //;
    $new_name =~ s/__+/_/g;
    while(-e "$new_dir/$new_name") {
        $version = $version + 1;
        $new_name =  $prefix."_".$subjectIDsref->{'CandID'}."_".
                     $subjectIDsref->{'visitLabel'}."_".$minc_type."_".
                     sprintf("%03d",$version).$concat.".$extension";
        $new_name =~ s/ //;
        $new_name =~ s/__+/_/g;
    }
    $new_name = "$new_dir/$new_name";
    $cmd = "mv $$minc $new_name";
    `$cmd`;
    $message = "\nFile $$minc \nmoved to:\n$new_name\n";
    $this->{LOG}->print($message);
    $this->spool($message, 'N', $upload_id, $notify_detailed);
    $$minc = $new_name;
    return $new_name;
}


################################################################
###################### registerScanIntoDB ######################
################################################################
sub registerScanIntoDB {

    my $this = shift;
    my (
        $minc_file, $tarchiveInfo,$subjectIDsref,$acquisitionProtocol,
        $minc, $checks,$reckless, $tarchive, $sessionID
    ) = @_;
    my $data_dir = $Settings::data_dir;
    my $prefix   = $Settings::prefix;
    my $acquisitionProtocolID = undef;
    my (
        $Date_taken,$minc_protocol_identified,
        $file_path,$tarchive_path,$fileID
    );
    my $tarchive_srcloc = $tarchiveInfo->{'SourceLocation'};
    my $upload_id = getUploadIDUsingTarchiveSrcLoc($tarchive_srcloc);
    my $message = '';
    ############################################################
    # Register scans into the database.  Which protocols to ####
    # keep optionally controlled by the config file. ###########
    ############################################################
    if ((!defined(&Settings::isFileToBeRegisteredGivenProtocol)
        || $reckless
        || (defined(&Settings::isFileToBeRegisteredGivenProtocol)
            && Settings::isFileToBeRegisteredGivenProtocol($acquisitionProtocol)
           )
        ) && $checks->[0] !~ /exclude/) {

        ########################################################
        # convert the textual scan_type into the scan_type id ##
        ########################################################
        $acquisitionProtocolID = NeuroDB::MRI::scan_type_text_to_id(
                                        $acquisitionProtocol,
                                        $this->{dbhr}
                                 );
        $${minc_file}->setFileData(
            'AcquisitionProtocolID',
             $acquisitionProtocolID
        );

        $message = "\nAcq protocol: $acquisitionProtocol "
			. "- ID: $acquisitionProtocolID\n";
        $this->spool($message, 'N', $upload_id, $notify_detailed);

        ########################################################
        # set Date_taken = last modification timestamp #########
        # (can't seem to get creation timestamp) ################
        ########################################################
        $Date_taken = (stat($minc))[9];

        ########################################################
        ##### rename and move files ############################
        ########################################################
        $minc_protocol_identified = $this->move_minc(
                                        \$minc,
                                        $subjectIDsref,
                                        $acquisitionProtocol,
                                        $minc_file,
                                        $prefix,
                                        $data_dir,
					$tarchiveInfo->{'SourceLocation'}
                                     );

        ########################################################
        #################### set the new file_path #############
        ########################################################
        $file_path   =   $minc;
        $file_path      =~  s/$data_dir\///i;
        $${minc_file}->setFileData(
            'File',
            $file_path
        );

        ########################################################
        ### record which tarchive was used to make this file ###
        ########################################################
        $tarchive_path   =   $tarchive;
        $tarchive_path      =~  s/$data_dir\///i;
        $${minc_file}->setParameter(
            'tarchiveLocation',
            $tarchive_path
        );
        $${minc_file}->setParameter(
            'tarchiveMD5',
            $tarchiveInfo->{'md5sumArchive'}
        );

        ########################################################
        # register into the db fixme if I ever want a dry run ##
        ########################################################
        $message = "\nRegistering file into database\n";
        $this->spool($message, 'N', $upload_id, $notify_detailed);
        $fileID = &NeuroDB::MRI::register_db($minc_file);
        $message = "\nFileID: $fileID\n";
        $this->spool($message, 'N', $upload_id, $notify_detailed);

        ########################################################
        ### update mri_acquisition_dates table #################
        ########################################################
        $this->update_mri_acquisition_dates(
            $sessionID,
            $tarchiveInfo->{'DateAcquired'}
        );
    }
    return $acquisitionProtocolID;
}

################################################################
################## dicom_to_minc ###############################
################################################################

sub dicom_to_minc {

    my $this = shift;
    my ($study_dir, $converter,$get_dicom_info,
		$exclude,$mail_user, $tarchive_srcloc) = @_;
    my ($d2m_cmd,$d2m_log,$exit_code);
    my $message = '';
    my $upload_id = getUploadIDUsingTarchiveSrcLoc($tarchive_srcloc);
    $d2m_cmd = "find $study_dir -type f | $get_dicom_info -studyuid -series".
               " -echo -image -file -series_descr -attvalue 0018 0024".
               " -stdin | sort -n -k1 -k2 -k6 -k3 -k7 -k4 | grep -iv".
               " $exclude | cut -f 5 | ";

    ############################################################
    #### use some other converter if specified in the config ###
    ############################################################
    if ($converter !~ /dcm2mnc/) {
        $d2m_cmd .= "$converter $this->{TmpDir}  -notape -compress -stdin";
    } else {
        $d2m_cmd .= "$converter -dname '' -stdin -clobber -usecoordinates $this->{TmpDir} ";
    }
    $d2m_log = `$d2m_cmd`;

    if ($? > 0) {
        $exit_code = $? >> 8;
        ########################################################
        # dicom_to_minc failed...  don't keep going, ###########
        # just email. ##########################################
        ########################################################
        $message = "\nDicom to Minc conversion failed\n";
        $this->spool($message, 'Y', $upload_id, $notify_notsummary);
        open MAIL, "| mail $mail_user";
        print MAIL "Subject: [URGENT Automated] uploadNeuroDB: ".
                   "dicom->minc failed\n";
        print MAIL "Exit code $exit_code received from:\n$d2m_cmd\n";
        close MAIL;
        croak("dicom_to_minc failure, exit code $exit_code");
   }

    $message = "\n" . $d2m_cmd . "\n";
    $this->{LOG}->print(
    "### Dicom to MINC:\n$d2m_log");
    $this->spool($message, 'N', $upload_id, $notify_detailed);
}
################################################################
####### get_mincs ##############################################
######## returns a sorted list of mincfiles ####################
################################################################
sub get_mincs {

    my $this = shift;
    my ($minc_files, $tarchive_srcloc) = @_;
    my $message = '';
    my $upload_id = getUploadIDUsingTarchiveSrcLoc($tarchive_srcloc);
    @$minc_files = ();
    opendir TMPDIR, $this->{TmpDir} ;
    my @files = readdir TMPDIR;
    closedir TMPDIR;
    my @files_list;
    foreach my $file (@files) {
        next unless $file =~ /\.mnc(\.gz)?$/;
        my $cmd= "Mincinfo_wrapper -quiet -tab -file -date $this->{TmpDir}/$file";
        push @files_list, `$cmd`;
    }
    open SORTER, "|sort -nk2 | cut -f1 > $this->{TmpDir}/sortlist";
    print SORTER join("", @files_list);
    close SORTER;

    open SORTLIST, "<$this->{TmpDir}/sortlist";
    while(my $line = <SORTLIST>) {
        chomp($line);
        push @$minc_files, $line;
    }
    close SORTLIST;
    `rm -f $this->{TmpDir}/sortlist`;
    $message = "\n### These MINC files have been created: \n".
        join("\n", @$minc_files)."\n";
    $this->{LOG}->print($message);
    $this->spool($message, 'N', $upload_id, $notify_detailed);
}

################################################################
########################## concat_mri ##########################
################################################################
## concat_mri(\@minc_files, $psc) -> concats & removes #########
## pre-concat mincs ############################################
################################################################
sub concat_mri {

    my $this = shift;
    my ($minc_files) = @_;
    my ($cmd,$log,$concat_count);
    ############################################################
    # make a list of the mincs to concat #######################
    # (avoid arg list too long errors) #########################
    ############################################################
    open CONCATFILES, ">$this->{TmpDir} /concatfilelist.txt";
    foreach my $file (@$minc_files) {
        print CONCATFILES "$file\n";
    }
    close CONCATFILES;
    mkdir("$this->{TmpDir} /concat", 0770);
    $cmd = "cat $this->{TmpDir} /concatfilelist.txt | concat_mri.pl ".
           "-maxslicesep 3.1 -compress -postfix _concat -targetdir ".
           "$this->{TmpDir} /concat -stdin";
    if ($this->{debug}) {
        print $cmd . "\n";
    }

    $log = `$cmd`;
    `rm -f $this->{TmpDir} /concatfilelist.txt`;
    ############################################################
    # fixme print LOG "Concat:\n $cmd\n$log\n" #################
    # if $this->{verbose}; #####################################
    ############################################################
    $concat_count = `\\ls -1 $this->{TmpDir} /concat | wc -l`+0;
    if ($concat_count > 0) {
        `mv $this->{TmpDir} /concat/*.mnc.gz $this->{TmpDir} `;
    }
    `rmdir $this->{TmpDir} /concat`;
    $this->{LOG}->print(
        "### Count for concatenated MINCs: ".
        "$concat_count new files created\n"
    );
}

################################################################
###################### registerProgs ###########################
################################################################
sub registerProgs() {
    my $this = shift;
    my @toregister = @_;
    foreach my $prog (@toregister) {
        my $present = `which $prog`;
        if (!$present) {
            die("$prog not found")
        };
    }
}

################################################################
############ moveAndUpdateTarchive #############################
################################################################
sub moveAndUpdateTarchive {

    my $this = shift;
    my ($tarchive_location,$tarchiveInfo) = @_;
    my $query = '';
    my $message = '';
    my ($newTarchiveLocation, $newTarchiveFilename,$mvTarchiveCmd);
    my $tarchive_srcloc = $tarchiveInfo->{'SourceLocation'};
    my $upload_id = getUploadIDUsingTarchiveSrcLoc($tarchive_srcloc);
    $message = "\nMoving tarchive into library\n";
    $this->spool($message, 'N', $upload_id, $notify_detailed);
    $newTarchiveLocation = $Settings::tarchiveLibraryDir."/".
    substr($tarchiveInfo->{'DateAcquired'}, 0, 4);
    ############################################################
    ##### make the directory if it does not yet exist ##########
    ############################################################
    unless(-e $newTarchiveLocation) {
        mkdir($newTarchiveLocation, 0770);
    }
    ############################################################
    ####### determine the new name of the tarchive #############
    ############################################################
    $newTarchiveFilename = basename($tarchive_location);
    $newTarchiveLocation .= "/".$newTarchiveFilename;

    ############################################################
    ###### move the tarchive ###################################
    ############################################################
    $mvTarchiveCmd = "mv $tarchive_location $newTarchiveLocation";
    $message = "\n" . $mvTarchiveCmd . "\n";
    $this->spool($message, 'N', $upload_id, $notify_detailed);
    `$mvTarchiveCmd`;

    ############################################################
    # now update tarchive table to store correct location ######
    ############################################################
    my $newArchiveLocationField = $newTarchiveLocation;
    $newArchiveLocationField    =~ s/$Settings::tarchiveLibraryDir\/?//g;
    $query = "UPDATE tarchive ".
             " SET ArchiveLocation=" .
              ${$this->{'dbhr'}}->quote($newArchiveLocationField) .
             " WHERE DicomArchiveID=".
             ${$this->{'dbhr'}}->quote(
                $tarchiveInfo->{'DicomArchiveID'}
             );
    print $query . "\n"  if $this->{debug};
    ${$this->{'dbhr'}}->do($query);
    return $newTarchiveLocation;
}

################################################################
###################### CreateMRICandidates #####################
################################################################
sub CreateMRICandidates {
    ############################################################
    ### Standardize gender (DICOM uses M/F, DB uses Male/Female)
    ############################################################
    my $this = shift;
    my $query = '';
    my ($subjectIDsref,$gender,$tarchiveInfo,$User,$centerID) = @_;
    my ($message);
    my $tarchive_srcloc = '';
    my $upload_id   = undef;
    if ($tarchiveInfo->{'PatientGender'} eq 'F') {
            $gender = "Female";
    } elsif ($tarchiveInfo->{'PatientGender'} eq 'M') {
        $gender = "Male";
    }
    # get the upload_id from the tarchive_srcloc for notification_spool
    $tarchive_srcloc = $tarchiveInfo->{'SourceLocation'};
    $upload_id = getUploadIDUsingTarchiveSrcLoc($tarchive_srcloc);
    ################################################################
    ## Create non-existent candidate if the profile allows for #####
    ## Candidate creation ##########################################
    ################################################################
    if (!NeuroDB::MRI::subjectIDExists(
            $subjectIDsref->{'CandID'},
            $this->{dbhr}
        )
        && $Settings::createCandidates
    ) {
           chomp($User);
            unless ($subjectIDsref->{'CandID'}) {
                $subjectIDsref->{'CandID'} =
                NeuroDB::MRI::createNewCandID($this->{dbhr});
            }
            $query = "INSERT INTO candidate ".
                     "(CandID, PSCID, DoB, Gender,CenterID, Date_active,".
                     " Date_registered, UserID,Entity_type) ".
                     "VALUES(" .
                     ${$this->{'dbhr'}}->quote($subjectIDsref->{'CandID'}).",".
                     ${$this->{'dbhr'}}->quote($subjectIDsref->{'PSCID'}).",".
                     ${$this->{'dbhr'}}->quote($tarchiveInfo->{'PatientDoB'}) ."," .
                     ${$this->{'dbhr'}}->quote($gender).",".
                     ${$this->{'dbhr'}}->quote($centerID).
                     ", NOW(), NOW(), '$User', 'Human')";

            if ($this->{debug}) {
                print $query . "\n";
            }
            ${$this->{'dbhr'}}->do($query);
            $message = "\n==> CREATED NEW CANDIDATE :
            		$subjectIDsref->{'CandID'}";
            $this->{LOG}->print($message);
            $this->spool($message, 'N', $upload_id, $notify_detailed);
      } elsif ($subjectIDsref->{'CandID'}) {# if the candidate exists
            $message = "\n==> getSubjectIDs returned this CandID/DCCID : ".
               "$subjectIDsref->{'CandID'}\n";
	    $this->{LOG}->print($message);
            $this->spool($message, 'N', $upload_id, $notify_detailed);
      } else {
            $message = "\nERROR: The candidate could not be considered for ".
                       "uploading, since s/he is not registered in your database.".
                       "\nThe dicom header PatientID is: ".
                       $tarchiveInfo->{'PatientID'}. "\n ".
                       "The dicom header PatientName is: ".
                       $tarchiveInfo->{'PatientName'}. "\n\n";
            $this->writeErrorLog($message, 6);
            $this->spool($message, 'Y', $upload_id, $notify_notsummary);
            exit 6;
     }
}

################################################################
###############################setMRISession####################
################################################################
sub setMRISession {
    my $this = shift;
    my $query = '';
    my ($subjectIDsref, $tarchiveInfo) = @_;
    my $message = '';
    my $tarchive_srcloc = $tarchiveInfo->{'SourceLocation'};
    my $upload_id = getUploadIDUsingTarchiveSrcLoc($tarchive_srcloc);
    ############################################################
    # This will actually create a visit count if it is not #####
    # provided through the IDs in the dicom header The count ###
    # starts with 1 if there is none. ##########################
    ############################################################
    if (!defined($subjectIDsref->{'visitLabel'})) {
        $subjectIDsref->{'visitLabel'} =
        lookupNextVisitLabel(
            $subjectIDsref->{'CandID'},
            $this->{dbhr}
        );
    }
    ############################################################
    ################## get session ID ##########################
    ############################################################
    $message = "\n==> Getting session ID\n";
    $this->{LOG}->print($message);
    $this->spool($message, 'N', $upload_id, $notify_detailed);
    my ($sessionID, $requiresStaging) =
        NeuroDB::MRI::getSessionID(
            $subjectIDsref,
            $tarchiveInfo->{'DateAcquired'},
            $this->{dbhr},
            $subjectIDsref->{'subprojectID'}
        );
    $message = "\nSessionID: $sessionID\n";
    $this->{LOG}->print($message);
    $this->spool($message, 'N', $upload_id, $notify_detailed);
    # Staging: $requiresStaging\n";
    ############################################################
    # Make sure MRI Scan Done is set to yes, because now #######
    # there is data. ###########################################
    ############################################################
    if ($sessionID) {
        $query = "UPDATE session SET Scan_done='Y' WHERE ID=$sessionID";
        if ($this->{debug}) {
            print $query . "\n";
        }
        ${$this->{'dbhr'}}->do($query);
    }
    return ($sessionID, $requiresStaging);
}

################################################################
###################### validateArchive #########################
################################################################

sub validateArchive {
    my $this = shift;
    my ($tarchive,$tarchiveInfo) = @_;
    my $tarchive_srcloc = $tarchiveInfo->{'SourceLocation'};
    my $upload_id = getUploadIDUsingTarchiveSrcLoc($tarchive_srcloc);
    my $message = "\n==> verifying dicom archive md5sum (checksum)\n";
    $this->{LOG}->print($message);
    $this->spool($message, 'N', $upload_id, $notify_detailed);
    my $cmd = "md5sum $tarchive";
    if ($this->{verbose})  {
        print $cmd . "\n";
    }
    my $md5_check = `$cmd`;
    my ($md5_real, $real) = split(' ', $md5_check);
    my ($md5_db  , $db)   = split(' ', $tarchiveInfo->{'md5sumArchive'});
    $message = "\n-> checksum for target        :  ".
        "$md5_real\n-> checksum from database :  $md5_db\n";
    $this->{LOG}->print($message);
    $this->spool($message, 'N', $upload_id, $notify_detailed);
    if ($md5_real ne $md5_db) {
        $message =  "\nerror: archive seems to be corrupted or modified. ".
                       "upload will exit now.\nplease read the creation logs ".
                       " for more  information!\n\n";
        $this->writeErrorLog($message, 7);
        $this->spool($message, 'Y', $upload_id, $notify_notsummary);
        exit 7;
    }
}

################################################################
############## determines where the mincs will go... ###########
################################################################
sub which_directory {
    my $this = shift;
    my ($subjectIDsref,$data_dir) = @_;
    my %subjectIDs = %$subjectIDsref;
    my $dir = $data_dir;
    $dir = "$dir/assembly/$subjectIDs{'CandID'}/$subjectIDs{'visitLabel'}/mri";
    $dir =~ s/ //;
    return $dir;
}
################################################################
############# validateCandidate ################################
################################################################

sub validateCandidate {
    my $this = shift;
    my ($subjectIDsref, $tarchive_srcloc)= @_;
    my $CandMismatchError = undef;

    ############################################################
    ################## Check if CandID exists ##################
    ############################################################
    my $query = "SELECT CandID, PSCID FROM candidate WHERE CandID=?";
    my $sth = ${$this->{'dbhr'}}->prepare($query);
    $sth->execute($subjectIDsref->{'CandID'});
    print "candidate id " . $subjectIDsref->{'CandID'} . "\n"
	if ($this->{verbose});
    my @CandIDCheck = $sth->fetchrow_array;
    if ($sth->rows == 0) {
        print LOG  "\n\n=> Could not find candidate with CandID =".
                   " $subjectIDsref->{'CandID'} in database";
        $CandMismatchError = 'CandID does not exist';
        return $CandMismatchError;
    }


    ############################################################
    ################ Check if PSCID exists #####################
    ############################################################

    $query = "SELECT CandID, PSCID FROM candidate WHERE PSCID=?";
    $sth =  ${$this->{'dbhr'}}->prepare($query);
    $sth->execute($subjectIDsref->{'PSCID'});
    if ($sth->rows == 0) {
        print "\n\n=> No PSCID";
        $CandMismatchError= 'PSCID does not exist';
        return $CandMismatchError;
    }


    ############################################################
    ################ No Checking if the subject is Phantom #####
    ############################################################
    if ($subjectIDsref->{'isPhantom'}) {
        # CandID/PSCID errors don't apply to phantoms, so we don't
        # want to trigger
        # the check which aborts the insertion
        $CandMismatchError = undef;
        return $CandMismatchError;
    }

    ############################################################
    ################ Check if visitLabel exists ################
    ############################################################

    $query = "SELECT Visit_label FROM Visit_Windows WHERE BINARY Visit_label=?";
    $sth =  ${$this->{'dbhr'}}->prepare($query);
    $sth->execute($subjectIDsref->{'visitLabel'});
    if (($sth->rows == 0) && (!$subjectIDsref->{'createVisitLabel'})) {
        print "\n\n=> No Visit label";
        $CandMismatchError= 'Visit label does not exist';
        return $CandMismatchError;
    } elsif (($sth->rows == 0) && ($subjectIDsref->{'createVisitLabel'})) {
        print "\n\n=> Will create visit label $subjectIDsref->{'visitLabel'}";
    }

   return $CandMismatchError;
}

################################################################
#################### computeSNR ################################
################################################################

sub computeSNR {

    my $this = shift;
    my ($row, $file, $fileID, $base, $fullpath, $cmd, $message, $SNR, $paramID, $sth);
    my ($tarchiveID, $tarchive_srcloc, $profile)= @_;
    my $data_dir = $Settings::data_dir;
    my $upload_id = getUploadIDUsingTarchiveSrcLoc($tarchive_srcloc);

    my $query = "SELECT FileID, file from files f ";
    my $where = "WHERE f.TarchiveSource=?";
    $query = $query . $where;

    if ($this->{debug}) {
        print $query . "\n";
    }

    my $minc_file_arr = ${$this->{'dbhr'}}->prepare($query);
    $minc_file_arr->execute($tarchiveID);

    while ($row = $minc_file_arr->fetchrow_hashref()) {
           $file = $row->{'file'};
           $fileID = $row->{'FileID'};
           $base = basename($file);
           $fullpath = $data_dir . "/" . $file;
           if (defined(&Settings::getSNRModalities)
                && Settings::getSNRModalities($base)) {
               $cmd = "noise_estimate --snr $fullpath";
               $SNR = `$cmd`;
               $SNR =~ s/\n//g;
               print "$cmd \n" if ($this->{verbose});
               print "SNR is: $SNR \n" if ($this->{verbose});

                ### Update the SNR in files table
                $query = "SELECT ParameterTypeID from parameter_type pt ";
		 $where = "WHERE pt.Name='SNR'";
		 $query = $query . $where;

		if ($this->{debug}) {
		    print $query . "\n";
		}

		$sth = ${$this->{'dbhr'}}->prepare($query);
		$sth->execute();
		if ( $sth->rows > 0 ) {
		    $paramID = $sth->fetchrow_array;
 		}

                $query = "INSERT INTO parameter_file SET Value=?, ".
			 "FileID=?, ParameterTypeID=?";
                if ($this->{debug}) {
                    print $query . "\n";
                }
                my $files_SNR_update = ${$this->{'dbhr'}}->prepare($query);
                $files_SNR_update->execute($SNR, $fileID, $paramID);
                $message = "The SNR was computed for $base with SNR=$SNR \n ";
		$this->{LOG}->print($message);
		$this->spool($message, 'N', $upload_id, $notify_detailed);
            }
            else {
                $message = "The SNR was not be computed for $base. ".
                           "Either the getSNRModalities is not defined in your ".
                           "$profile file, or the imaging modality does not ".
                           "support SNR computation. \n";
		$this->{LOG}->print($message);
		$this->spool($message, 'N', $upload_id, $notify_detailed);
            }
    }
}

################################################################
################ getUploadIDUsingTarchiveSrcLoc#################
################################################################
=pod
getUploadIDUsingTarchiveSrcLoc()
Description:
  - Get upload_id form the mri_upload table using tarchive SourceLocation

Arguments:
  $tarchive_srcloc: The Tarchive SourceLocation

  Returns: $upload_id : The upload_id from the mri_upload table
=cut


sub getUploadIDUsingTarchiveSrcLoc {

    ############################################################
    ################ Establish database connection #############
    ############################################################
    my $dbh = &NeuroDB::DBI::connect_to_db(@Settings::db);

    my $tarchive_srcloc = shift;
    my $query = '';
    my $upload_id = undef;

    if ($tarchive_srcloc) {
        ########################################################
        ###Extract upload_id using tarchive source location#####
        ########################################################
	$query = "SELECT UploadID FROM mri_upload "
        	. "WHERE DecompressedLocation =?";
	my $sth = $dbh->prepare($query);
     	$sth->execute($tarchive_srcloc);
        if ( $sth->rows > 0 ) {
     	   $upload_id = $sth->fetchrow_array;
        }
    }
    return $upload_id;
}

################################################################
#################spool##########################################
################################################################
=pod
spool()
Description:
   - Calls the Notify->spool function to log all messages

Arguments:
 $this      : Reference to the class
 $message   : Message to be logged in the database
 $error     : if 'Y' it's an error log , 'N' otherwise
 $upload_id: The upload_id
 $verb      : 'N' for few main messages, 'Y' for more messages (developers)
 Returns    : NULL
=cut

sub spool  {
    my $this = shift;
    my ( $message, $error, $upload_id, $verb ) = @_;

    if ($error eq 'Y'){
 	print "Spool message is: $message \n";
    }
    $this->{'Notify'}->spool('mri upload processing class', $message, 0,
           'MRIProcessingUtility.pm', $upload_id, $error, $verb);
}


1;<|MERGE_RESOLUTION|>--- conflicted
+++ resolved
@@ -1,3 +1,4 @@
+package NeuroDB::MRIProcessingUtility;
 package NeuroDB::MRIProcessingUtility;
 use English;
 use Carp;
@@ -422,19 +423,12 @@
         &NeuroDB::MRI::scan_type_text_to_id(
           $acquisitionProtocol, $this->{dbhr}
         );
-<<<<<<< HEAD
-        @checks = $this->extra_file_checks(
-                        $acquisitionProtocolID,
-                        $file,
-                        $subjectIDsref->{'CandID'},
-=======
 
         if ($bypass_extra_file_checks == 0) {
           @checks = $this->extra_file_checks(
                         $acquisitionProtocolID, 
                         $file, 
                         $subjectIDsref->{'CandID'}, 
->>>>>>> 4d1bfdd3
                         $subjectIDsref->{'visitLabel'},
                         $tarchiveInfo->{'PatientName'}
                     );
