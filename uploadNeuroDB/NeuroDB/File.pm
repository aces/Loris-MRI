package NeuroDB::File;

use English;
use Carp;

=pod

=head1 NAME

NeuroDB::File -- Provides an interface to the MRI file management subsystem of NeuroDB

=head1 SYNOPSIS

 use NeuroDB::File;
 use NeuroDB::DBI;

 my $dbh = NeuroDB::DBI::connect_to_db();

 my $file = NeuroDB::File->new(\$dbh);

 my $fileID = $file->findFile('/path/to/some/file');
 $file->loadFile($fileID);

 my $acquisition_date = $file->getParameter('acquisition_date');
 my $parameters_hashref = $file->getParameters();

 my $coordinate_space = $file->getFileDatum('CoordinateSpace');
 my $filedata_hashref = $file->getFileData();


 # less common to use methods, available mainly for register_db...
 my $dbh_copy = $file->getDatabaseHandleRef();

 $file->loadFileFromDisk('/path/to/some/file');
 $file->setFileData('CoordinateSpace', 'nonlinear');
 $file->setParameter('patient_name', 'Larry Wall');

 my $parameterTypeID = $file->getParameterTypeID('patient_name');

=head1 DESCRIPTION

This class defines a BIC MRI (or related) file (minc, bicobj, xfm,
etc) as represented within the NeuroDB database system.

B<Note:> if a developer does something naughty (such as leaving out
the database handle ref when instantiating a new object or so on) the
class will croak.

=head1 METHODS

=cut


use strict;

my $VERSION = sprintf "%d.%03d", q$Revision: 1.6 $ =~ /: (\d+)\.(\d+)/;

=pod

B<new( \$dbh )> (constructor)

Create a new instance of this class.  The parameter C<\$dbh> is a
reference to a DBI database handle, used to set the object's database
handle, so that all the DB-driven methods will work.

Returns: new instance of this class.

=cut

sub new {
    my $params = shift;
    my ($dbhr) = @_;
    unless(defined $dbhr) {
	croak("Usage: ".$params."->new(\$databaseHandleReference)");
    }

    my $self = {};
    $self->{'dbhr'} = $dbhr;
    return bless $self, $params;
}

=pod

B<loadFile( C<$fileID> )>

Load the object with all the data pertaining to a file as defined by
parameter C<$fileID>.

=cut

sub loadFile {
    my $this = shift;
    my ($fileID) = @_;

    my $query = "SELECT * FROM files WHERE FileID=$fileID";
    my $sth = ${$this->{'dbhr'}}->prepare($query);
    $sth->execute();

    if($sth->rows == 0) {
	return 0;
    }
    $this->{'fileData'} = $sth->fetchrow_hashref();

    $query = "SELECT Name, Value FROM parameter_file left join parameter_type USING (ParameterTypeID) WHERE FileID=$fileID";
    $sth = ${$this->{'dbhr'}}->prepare($query);
    $sth->execute();

    if($sth->rows == 0) {
	return 0;
    }

    $this->{'parameters'} = {};
    while(my $paramref = $sth->fetchrow_hashref()) {
	$this->{'parameters'}->{$paramref->{'Name'}} = $paramref->{'Value'};
    }

    return 1;
}

=pod

B<findFile( $filename )>

Finds the FileID pertaining to a file as defined by
parameter C<$filename>, which is a full /path/to/file.

Returns: (int) FileID or undef if no file was found.

=cut

sub findFile {
    my $this = shift;
    my ($file) = @_;

    my $query = "SELECT FileID FROM files WHERE File='$file'";
    my $sth = ${$this->{'dbhr'}}->prepare($query);
    $sth->execute();

    if($sth->rows == 0) {
	return undef;
    } else {
	my $row = $sth->fetchrow_hashref();
	return $row->{'FileID'};
    }
}
    

=pod

B<getFileData( )>

Gets the set of file data (data from the C<files> table in the database).

Returns: hashref of the contents of the record in the C<files> table for the loaded file.

=cut

sub getFileData {
    my $this = shift;
    return $this->{'fileData'};
}

=pod

B<getFileDatum( C<$datumName> )>

Gets one element from the file data (data from the C<files> table in the database).

Returns: scalar of the particular datum requested pertaining to the loaded file.

=cut

sub getFileDatum {
    my $this = shift;
    my ($propertyName) = @_;

    return $this->{'fileData'}->{$propertyName};
}

=pod

B<getParameter( C<$parameterName> )>

Gets one element from the file's parameters (data from the C<parameter_file> table in the database).

Returns: scalar of the particular parameter requested pertaining to the loaded file.

=cut

sub getParameter {
    my $this = shift;
    my ($paramName) = @_;

    return $this->{'parameters'}->{$paramName};
}

=pod

B<getParameters( )>

Gets the set of parameters for the loaded file (data from the C<parameter_file> table in the database).

Returns: hashref of the records in the C<parameter_file> table for the loaded file.

=cut

sub getParameters {
    my $this = shift;
    return $this->{'parameters'};
}

=pod

B<getDatabaseHandleRef( )>

Gets the database handle reference which the object is using internally.

Returns: DBI database handle reference

=cut

sub getDatabaseHandleRef {
    my $this = shift;
    return $this->{'dbhr'};
}


=pod

=head3 getFileType($file)

Determines the imaging file type based on the extension of the file to insert
and the list of available types in the ImagingFileTypes table of the database.

INPUT: the path to the imaging file to determine the file type

RETURNS: the type of the imaging file given as an argument

=cut

sub getFileType {
    my ($this, $file) = @_;

    my $fileType;

    # grep possible file types from the database
    (my $query = <<QUERY) =~ s/\n/ /gm;
    SELECT type
    FROM   ImagingFileTypes
QUERY
    my $sth = ${$this->{'dbhr'}}->prepare($query);
    $sth->execute();

    # else, loop through the different values from ImagingFileTypes table
    # and see if $file matches one of the file types.
    while (my $fileTypeRow = $sth->fetchrow_hashref()) {
        if ($file =~ /\.$fileTypeRow->{'type'}(\.gz)?$/) {
            $fileType = $fileTypeRow->{'type'};
        }
    }

    return $fileType;
}


=pod

B<loadFileFromDisk( C<$filename> )>

Reads the headers from the file specified by C<$filename> and loads the current object with the resultant parameters.

Returns: 0 if any failure occurred or 1 otherwise

=cut

sub loadFileFromDisk {
    my $this = shift;
    my ($file) = @_;

    # try to untaint the filename
    if($file =~ /[\`;]/ || $file =~ /\.\./) {
	croak("loadFileFromDisk: $file is not a valid filename");
    }
    unless($file =~ /^\//) {
        croak("loadFileFromDisk: $file is not an absolute path");
    }

    # set fileData (at least, as much as possible)
    my ($user) = getpwuid($UID);
    $this->setFileData('InsertedByUserID', $user);
    $this->setFileData('File', $file);

    # grep possible file types from the database
<<<<<<< HEAD
    (my $query = <<QUERY) =~ s/\n/ /gm;
    SELECT type
    FROM   ImagingFileTypes
QUERY
    my $sth = ${$this->{'dbhr'}}->prepare($query);
    $sth->execute();

    # else, loop through the different values from ImagingFileTypes table
    # and see if $file matches one of the file types.
    while (my $fileTypeRow = $sth->fetchrow_hashref()) {
        if ($file =~ /\.$fileTypeRow->{'type'}(\.gz)?$/) {
            $fileType = $fileTypeRow->{'type'};
        }
    }
=======
    my $fileType = $this->getFileType($file);
>>>>>>> aee89148
    $this->setFileData('FileType', $fileType) if defined $fileType;
    
    # if the file is not a minc, then just we've done as much as we can...
    if(!defined($fileType) || $fileType ne 'mnc') {
        return 1;
    }
    
    # get the set of attributes
    my $header = `mincheader -data "$file"`;
    my @attributes = split(/;\n/s, $header);
    foreach my $attribute (@attributes) {
        if($attribute =~ /\s*(\w*:\w+) = (.*)$/s) {
            $this->setParameter($1, $2);
=pod
#fixme debug if ever we run into weird values again
            if (length($2) < 1000) {
             #   print length($2)."\n";
                print "$1\t\t\t---->\t\'" . $this->getParameter($1). "\'\t\n";
            }
#end fixme
=cut
        }
    }
    # get dimension lengths
    my $dimnames = `mincinfo -dimnames $file`;
    $dimnames = removeWhitespace($dimnames);
    $this->setParameter('dimnames', $dimnames);
    my @dimensions = split(/\s+/, $dimnames);

	 my $dimlength_command = "mincinfo";
    foreach my $dimension (@dimensions) {
		  $dimlength_command .= " -dimlength $dimension";
	 }
	 $dimlength_command .= " $file |";

	 open MI, $dimlength_command or return 0;

	 foreach my $dimension (@dimensions) {
		  my $value = <MI>;
		  chomp($value);
		  $this->setParameter($dimension, $value);
	 }
	 close MI;
    
    $this->setParameter('header', $header);

    return 1;
}

=pod

B<setFileData( C<$propertyName>, C<$value> )>

Sets the fileData property named C<$propertyName> to the value of C<$value>.

=cut

sub setFileData {
    my $this = shift;
    my ($paramName, $value) = @_;
    
    $this->{'fileData'}->{$paramName} = $value;

    if($this->getFileDatum('FileID')) {
	my $fileID = $this->getFileDatum('FileID');
	$value = ${$this->{'dbhr'}}->quote($value);
	
	my $query = "UPDATE files SET $paramName=$value WHERE FileID=$fileID";
	${$this->{'dbhr'}}->do($query);
    }
}

=pod

B<setParameter( C<$parameterName>, C<$value> )>

Sets the parameter named C<$parameterName> to the value of C<$value>.

=cut

sub setParameter {
    my $this = shift;
    my ($paramName, $value) = @_;
    
    $value = removeWhitespace($value);
    $this->{'parameters'}->{$paramName} = $value;

    if($this->getFileDatum('FileID')) {
	my $fileID = $this->getFileDatum('FileID');
	my $paramID = $this->getParameterTypeID($paramName);
	my $query = "SELECT count(*) AS counter FROM parameter_file WHERE FileID=$fileID AND ParameterTypeID=$paramID";
	my $sth = ${$this->{'dbhr'}}->prepare($query);
	$sth->execute();
	my $row = $sth->fetchrow_hashref();

	$value = ${$this->{'dbhr'}}->quote($value);
	if($row->{'counter'} > 0) {
	    $query = "UPDATE parameter_file SET Value=$value, InsertTime=UNIX_TIMESTAMP() WHERE FileID=$fileID AND ParameterTypeID=$paramID";
	} else {
	    $query = "INSERT INTO parameter_file SET Value=$value, FileID=$fileID, ParameterTypeID=$paramID, InsertTime=UNIX_TIMESTAMP()";
	}
	${$this->{'dbhr'}}->do($query);
    }
}

=pod

B<removeParameter( C<$parameterName> )>

Removes the parameter named C<$parameterName>.

=cut

sub removeParameter {
    my $this = shift;
    my ($paramName) = @_;
    
    undef $this->{'parameters'}->{$paramName};
}

=pod

B<getParameterTypeID( C<$parameter> )>

Gets the ParameterTypeID for the parameter C<$parameter>.  If
C<$parameter> does not exist, it will be created.

Returns: (int) ParameterTypeID

=cut

sub getParameterTypeID {
    my $this = shift;
    my ($paramType) = @_;
    
    my $dbh = ${$this->{'dbhr'}};
    
    # look for an existing parameter type ID
    my $query = "SELECT ParameterTypeID FROM parameter_type WHERE Name=".$dbh->quote($paramType);
    my $sth = $dbh->prepare($query);
    $sth->execute();
    
    if($sth->rows > 0) {
        my $row = $sth->fetchrow_hashref();
        return $row->{'ParameterTypeID'};
    } else {
        # parameter type does not yet exist, so create it
        
        my ($user) = getpwuid($UID);
        $query = "INSERT INTO parameter_type (Name, Type, Description, SourceFrom, Queryable) VALUES (".$dbh->quote($paramType).", 'text', ".$dbh->quote("$paramType magically created by NeuroDB::File").", 'parameter_file', 0)";
        $dbh->do($query);
        return $dbh->{'mysql_insertid'};
    }
}
	
sub removeWhitespace {
    my @vars = @_;
    foreach my $var (@vars) {
        $var =~ s|^\"?\s*||xmgi;
        $var =~ s|\s*\"?\s*$||xmgi; 
# fixme this is garbage
        #$var =~ s|\"?$||xmgi;
        #$var =~ s|\n^\s?||xmgi;
        #$var =~ s|\\n||;
    }

    if(scalar(@vars) == 1) {
        return $vars[0];
    } else {
        return @vars;
    }
}
    
1;


__END__

=pod

=head1 TO DO

Other operations should be added: perhaps get* methods for those fields in the C<files> table which are lookup fields.

=head1 BUGS

None reported.

=head1 COPYRIGHT

Copyright (c) 2004,2005 by Jonathan Harlap, McConnell Brain Imaging Centre,
Montreal Neurological Institute, McGill University.

=head1 AUTHORS

Jonathan Harlap <jharlap@bic.mni.mcgill.ca>

=cut    <|MERGE_RESOLUTION|>--- conflicted
+++ resolved
@@ -291,24 +291,7 @@
     $this->setFileData('File', $file);
 
     # grep possible file types from the database
-<<<<<<< HEAD
-    (my $query = <<QUERY) =~ s/\n/ /gm;
-    SELECT type
-    FROM   ImagingFileTypes
-QUERY
-    my $sth = ${$this->{'dbhr'}}->prepare($query);
-    $sth->execute();
-
-    # else, loop through the different values from ImagingFileTypes table
-    # and see if $file matches one of the file types.
-    while (my $fileTypeRow = $sth->fetchrow_hashref()) {
-        if ($file =~ /\.$fileTypeRow->{'type'}(\.gz)?$/) {
-            $fileType = $fileTypeRow->{'type'};
-        }
-    }
-=======
     my $fileType = $this->getFileType($file);
->>>>>>> aee89148
     $this->setFileData('FileType', $fileType) if defined $fileType;
     
     # if the file is not a minc, then just we've done as much as we can...
