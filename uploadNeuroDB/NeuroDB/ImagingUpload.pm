--- conflicted
+++ resolved
@@ -240,16 +240,6 @@
         return 0;
     }
 
-<<<<<<< HEAD
-
-    ############################################################
-    ####Remove __MACOSX directory from the upload ##############
-    ############################################################
-    my $cmd = "cd " . $this->{'uploaded_temp_folder'} . "; find -name '__MACOSX' | xargs rm -rf";
-    system($cmd);
-
-=======
->>>>>>> 8842665d
     foreach (@file_list) {
         ########################################################
         #1) Exlcude files starting with . (and ._ as a result)##
@@ -259,11 +249,7 @@
         ########################################################
         if ( (basename($_) =~ /^\./)) {
             $cmd = "rm " . ($_);
-<<<<<<< HEAD
-            print ($cmd);
-=======
             print "\n $cmd \n";
->>>>>>> 8842665d
             system($cmd);
         }
         else {
@@ -508,19 +494,9 @@
 
 =head3 runCommandWithExitCode($command)
 
-<<<<<<< HEAD
+
 This method will run any linux command given as an argument using the
 C<system()> method and will return the proper exit code.
-=======
-sub sourceEnvironment {
-    my $this            = shift;
-    my $bin_dirPath = NeuroDB::DBI::getConfigSetting(
-                        $this->{dbhr},'MRICodePath'
-                        );
-    my $cmd =   "source  " . $bin_dirPath."/". "environment";
-    $this->runCommand($cmd);
-}
->>>>>>> 8842665d
 
 INPUT: the linux command to be executed
 
