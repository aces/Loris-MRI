--- conflicted
+++ resolved
@@ -13,6 +13,7 @@
  use NeuroDB::File;
  use NeuroDB::MRI;
  use NeuroDB::DBI;
+ use NeuroDB::ExitCodes;
 
  my $dbh = NeuroDB::DBI::connect_to_db();
 
@@ -745,15 +746,9 @@
 
 =head3 in_range($value, $range_string)
 
-<<<<<<< HEAD
-determines whether numerical value falls within the range described by
-range string.  range string is a single range unit which follows the 
+Determines whether numerical value falls within the range described by
+range string.  Range string is a single range unit which follows the 
 syntax "X" or "X-Y"
-=======
-Determines whether numerical value falls within the range described by range
-string. Range string is a comma-separated list of range units. A single range
-unit follows the syntax either "X" or "X-Y".
->>>>>>> 0ad012b8
 
 INPUTS: numerical value and the range to use
 
@@ -771,8 +766,8 @@
 
 
     if($range_string=~ /,/) {
-        print "Comma separated ranges, as found in $range_string, are no longer supported. Please remove. Exiting now\n";
-        exit 1; # TODO add this to the exit codes
+        print STDERR "Comma separated ranges, as found in $range_string, are no longer supported. Please remove. Exiting now\n";
+        exit $NeuroDB::ExitCodes::BAD_PROTOCOL_SETTING;
     }
 
     chomp($range_string);
