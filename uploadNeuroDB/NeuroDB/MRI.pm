--- conflicted
+++ resolved
@@ -743,19 +743,11 @@
 
 =pod
 
-<<<<<<< HEAD
-B<in_range( C<$value>, C<$range_string> )>
- 
+=head3 in_range($value, $range_string)
+
 Determines whether numerical value falls within the range described by
 C<range string>.  C<range string> is a concatenation of a hyphen-separated
 MIN and MAX values. 
-=======
-=head3 in_range($value, $range_string)
-
-Determines whether numerical value falls within the range described by range
-string. Range string is a comma-separated list of range units. A single range
-unit follows the syntax either "X" or "X-Y".
->>>>>>> 0ad012b8
 
 INPUTS: numerical value and the range to use
 
