--- conflicted
+++ resolved
@@ -460,12 +460,7 @@
     my $ScannerID = @$resultsRef> 0 ? $resultsRef->[0]->{'ID'} : 0;
     
     # get the list of protocols for a site their scanner and subproject
-<<<<<<< HEAD
     $query = "SELECT *
-=======
-    $query = "SELECT Scan_type, ScannerID, Center_name, TR_range, TE_range, TI_range, slice_thickness_range, xspace_range, yspace_range, zspace_range,
-              xstep_range, ystep_range, zstep_range, time_range, series_description_regex, image_type
->>>>>>> 2ea982ed
               FROM mri_protocol
               WHERE
              (Center_name='$psc' AND ScannerID='$ScannerID')
@@ -528,7 +523,6 @@
             if ($series_description =~ /$sd_regex/i) {
                 return &scan_type_id_to_text($rowref->{'Scan_type'}, $db);
             }
-<<<<<<< HEAD
 
 	    } else {
          	if ( &in_range($tr,              "$tr_min-$tr_max"                  )
@@ -542,27 +536,9 @@
               && &in_range($zstep,           "$zstep_min-$zstep_max"            )
               && &in_range($time,            "$time_min-$time_max"              )
               && &in_range($slice_thickness, "$slice_thick_min-$slice_thick_max")
+              && (!$rowref->{'image_type'} || $image_type =~ /\Q$rowref->{'image_type'}\E/i)
             ) {
                     return &scan_type_id_to_text($rowref->{'Scan_type'}, $db);
-=======
-	}
-	else {
-         	if ((!$rowref->{'TR_range'} || &in_range($tr, $rowref->{'TR_range'}))
-                && (!$rowref->{'TE_range'} || &in_range($te, $rowref->{'TE_range'}))
-                && (!$rowref->{'TI_range'} || &in_range($ti, $rowref->{'TI_range'}))
-                && (!$rowref->{'slice_thickness_range'} || &in_range($slice_thickness, $rowref->{'slice_thickness_range'}))
-
-                && (!$rowref->{'xspace_range'} || &in_range($xspace, $rowref->{'xspace_range'}))
-                && (!$rowref->{'yspace_range'} || &in_range($yspace, $rowref->{'yspace_range'}))
-                && (!$rowref->{'zspace_range'} || &in_range($zspace, $rowref->{'zspace_range'}))
-
-                && (!$rowref->{'xstep_range'} || &in_range($xstep, $rowref->{'xstep_range'}))
-                && (!$rowref->{'ystep_range'} || &in_range($ystep, $rowref->{'ystep_range'}))
-                && (!$rowref->{'zstep_range'} || &in_range($zstep, $rowref->{'zstep_range'}))
-                && (!$rowref->{'time_range'} || &in_range($time, $rowref->{'time_range'}))
-                && (!$rowref->{'image_type'} || $image_type =~ /\Q$rowref->{'image_type'}\E/i)) {
-                    return &scan_type_id_to_text($rowref->{'Scan_type'}, $dbhr);
->>>>>>> 2ea982ed
             }
         }
     }
