--- conflicted
+++ resolved
@@ -305,7 +305,7 @@
     } 
 }
 
-<<<<<<< HEAD
+
 ################################################################
 # get useful information from the tarchive table  - The regex is
 # very study specific... !!!!!! fixme
@@ -313,17 +313,6 @@
 # extracting information ... if there is
 # This will query the tarchive and retrieve (hopefully) enough
 # information to continue the upload.
-=======
-=pod
-################################################################
-################################################################
- get useful information from the tarchive table  - The regex is 
-very study specific... !!!!!! fixme
- Fixme figure out a way to get rid of study specific ways of 
-extracting information ... if there is 
- This will query the tarchive and retrieve (hopefully) enough
- information to continue the upload.
->>>>>>> 8842665d
 # fixme documentation needed
 ################################################################
 
