#! /usr/bin/perl
use strict;
use warnings;
use Carp;
use Getopt::Tabular;
use FileHandle;
use File::Basename;
use File::Temp qw/ tempdir /;
use Data::Dumper;
use FindBin;
use Cwd qw/ abs_path /;

# These are the NeuroDB modules to be used
use lib "$FindBin::Bin";
use NeuroDB::File;
use NeuroDB::MRI;
use NeuroDB::DBI;
use NeuroDB::Notify;
use NeuroDB::MRIProcessingUtility;
use NeuroDB::ExitCodes;


my $versionInfo = sprintf "%d revision %2d", q$Revision: 1.24 $ 
    =~ /: (\d+)\.(\d+)/;
my ($sec,$min,$hour,$mday,$mon,$year,$wday,$yday,$isdst) 
    =localtime(time);
my $date = sprintf(
                "%4d-%02d-%02d %02d:%02d:%02d",
                $year+1900,$mon+1,$mday,$hour,$min,$sec
           );
my $debug       = 0;  
my $message     = '';
my $tarchive_srcloc = '';
my $upload_id;
my $hrrt    = 0;
my $verbose = 0;               # default, overwritten if scripts are run with -verbose
my $notify_detailed   = 'Y';   # notification_spool message flag for messages to be displayed 
                               # with DETAILED OPTION in the front-end/imaging_uploader 
my $notify_notsummary = 'N';   # notification_spool message flag for messages to be displayed 
                               # with SUMMARY Option in the front-end/imaging_uploader 
my $profile     = undef;       # this should never be set unless you are in a 
                               # stable production environment
my $reckless    = 0;           # this is only for playing and testing. Don't 
                               # set it to 1!!!
my $force       = 0;           # This is a flag to force the script to run  
                               # Even if the validation has failed
my $no_jiv      = 0;           # Should bet set to 1, if jivs should not be 
                               # created
my $NewScanner  = 1;           # This should be the default unless you are a 
                               # control freak
my $xlog        = 0;           # default should be 0
my $bypass_extra_file_checks=0;# If you need to bypass the extra_file_checks, set to 1.
my $acquisitionProtocol=undef; # Specify the acquisition Protocol also bypasses the checks
my $acquisitionProtocolID;     # acquisition Protocol id
my @checks      = ();          # Initialise the array
my $create_minc_pics    = 0;   # Default is 0, set the option to overide.
my $globArchiveLocation = 0;   # whether to use strict ArchiveLocation strings
                               # or to glob them (like '%Loc')
my $no_nii      = 1;           # skip NIfTI creation by default
my $template    = "TarLoad-$hour-$min-XXXXXX"; # for tempdir
my ($tarchive,%tarchiveInfo,$minc);

################################################################
#### These settings are in a config file (profile) #############
################################################################
my @opt_table = (
                 ["Basic options","section"],

                 ["-profile","string",1, \$profile, "name of config file". 
                 " in ../dicom-archive/.loris_mri"],

                 ["Advanced options","section"],

                 ["-reckless", "boolean", 1, \$reckless,"Upload data to". 
                 " database even if study protocol is not ".
                 "defined or violated."],

                 ["-force", "boolean", 1, \$force,"Forces the script to run". 
                 " even if the validation has failed."],

                 ["-noJIV", "boolean", 1, \$no_jiv,"Prevents the JIVs from being ".
                  "created."],
  
                 ["-mincPath","string",1, \$minc, "The absolute path". 
                  " to minc-file"],

                 ["-tarchivePath","string",1, \$tarchive, "The absolute path". 
                  " to tarchive-file"],

                 ["-uploadID", "string", 1, \$upload_id, "The upload ID " .
                  "from which this MINC was created"],

<<<<<<< HEAD
                 ["-hrrt", "boolean", 1, \$hrrt, "Whether the MINC file " .
                  "comes from an HRRT scanner"],

=======
>>>>>>> aee89148
                 ["-globLocation", "boolean", 1, \$globArchiveLocation,
                  "Loosen the validity check of the tarchive allowing for the". 
                  " possibility that the tarchive was moved to a different". 
                  " directory."],

                 ["-newScanner", "boolean", 1, \$NewScanner,
                  "By default a new scanner will be registered if the data".
                  " you upload requires it. You can risk turning it off."],

                 ["Fancy options","section"],

                 ["-xlog", "boolean", 1, \$xlog, "Open an xterm with a tail".
                  " on the current log file."],

                 ["General options","section"],
                 ["-verbose", "boolean", 1, \$verbose, "Be verbose."],

                 ["-acquisition_protocol","string", 1, \$acquisitionProtocol,
                  "Suggest the acquisition protocol to use."],

                 ["-create_minc_pics", "boolean", 1, \$create_minc_pics,
                  "Creates the minc pics."],

                 ["-bypass_extra_file_checks", "boolean", 1, \$bypass_extra_file_checks,
                  "Bypasses extra_file_checks."],
);


my $Help = <<HELP;
*******************************************************************************
Minc Insertion 
*******************************************************************************

Author  :   
Date    :   
Version :   $versionInfo


The program does the following:

- Loads the created MINC file and then sets the appropriate parameter for
  the loaded object (i.e ScannerID, SessionID,SeriesUID, EchoTime, 
                     PendingStaging, CoordinateSpace , OutputType , FileType
                     ,TarchiveSource and Caveat)
- Extracts the correct acquition protocol
- Registers the scan into db by first changing the minc-path and setting extra
  parameters
- Finally sets the series notification

HELP
my $Usage = <<USAGE;
usage: $0 </path/to/DICOM-tarchive> [options]
       $0 -help to list options

USAGE
&Getopt::Tabular::SetHelp($Help, $Usage);
&Getopt::Tabular::GetOptions(\@opt_table, \@ARGV) || exit 1;


# input option error checking
{ package Settings; do "$ENV{LORIS_CONFIG}/.loris_mri/$profile" }

if ( !$profile ) {
    print $Help;
    print STDERR "$Usage\n\tERROR: missing -profile argument\n\n";
    exit $NeuroDB::ExitCodes::PROFILE_FAILURE;
}
if ( !@Settings::db ) {
    print STDERR "\n\tERROR: You don't have a \@db setting in the file "
                 . "$ENV{LORIS_CONFIG}/.loris_mri/$profile \n\n";
    exit $NeuroDB::ExitCodes::DB_SETTINGS_FAILURE;
}

<<<<<<< HEAD
if ( ($tarchive && $upload_id) || (!$tarchive && !$upload_id) ) {
=======
if ( !($tarchive xor $upload_id) ) {
>>>>>>> aee89148
    print "\nERROR: You should either specify an upload ID or a tarchive ".
        "path. Make sure that you set only one of those options. ".
        "Upload will exit now.\n\n\n";
    exit; #TODO 1: use exit code from ExitCodes once it is merged
}

if ($tarchive && !(-e $tarchive) ) {
    print "\nERROR: Could not find archive $tarchive. \nPlease, make sure ".
          " the path to the archive is correct. Upload will exit now.\n\n\n";
    exit $NeuroDB::ExitCodes::ARG_FILE_DOES_NOT_EXIST;
}
unless (-e $minc) {
    print STDERR "\nERROR: Could not find minc $minc.\n"
                 . "Please, make sure the path to the MINC file is valid.\n\n";
    exit $NeuroDB::ExitCodes::ARG_FILE_DOES_NOT_EXIST;
}




################################################################
############### Establish database connection ##################
################################################################
my $dbh = &NeuroDB::DBI::connect_to_db(@Settings::db);

################################################################
########### Create the Specific Log File #######################
################################################################
my $data_dir = NeuroDB::DBI::getConfigSetting(
                    \$dbh,'dataDirBasepath'
                    );
if (defined (NeuroDB::DBI::getConfigSetting(\$dbh,'no_nii'))) {
    $no_nii = NeuroDB::DBI::getConfigSetting(
                       \$dbh,'no_nii'
                        ) 
}
my $jiv_dir  = $data_dir.'/jiv';
my $TmpDir   = tempdir($template, TMPDIR => 1, CLEANUP => 1 );
my @temp     = split(/\//, $TmpDir);
my $templog  = $temp[$#temp];
my $LogDir   = "$data_dir/logs";
my $tarchiveLibraryDir = &NeuroDB::DBI::getConfigSetting(
                       \$dbh,'tarchiveLibraryDir'
                       );
$tarchiveLibraryDir    =~ s/\/$//g;
if (!-d $LogDir) { 
    mkdir($LogDir, 0770); 
}
my $logfile  = "$LogDir/$templog.log";
print "\nlog dir is $LogDir and log file is $logfile \n" if $verbose;
open LOG, ">>", $logfile or die "Error Opening $logfile";
LOG->autoflush(1);
# strings needed for the logHeader, if not set, as an argument, use empty string
my $source_data_for_log = $tarchive // "";
my $upload_id_for_log = $upload_id // "";
&logHeader();

print LOG "\n==> Successfully connected to database \n" if $verbose;

################################################################
################## MRIProcessingUtility object #################
################################################################
my $utility = NeuroDB::MRIProcessingUtility->new(
                  \$dbh,$debug,$TmpDir,$logfile,
                  $verbose
              );

################################################################
############ Construct the notifier object #####################
################################################################
my $notifier = NeuroDB::Notify->new(\$dbh);



################################################################
#################### Check is_valid column #####################
################################################################
my ( $is_valid, $ArchiveLocation );
<<<<<<< HEAD
if ( $tarchive ) {
=======
if ($tarchive) {
>>>>>>> aee89148
    # if the tarchive path is given as an argument, find the associated UploadID
    # and check if IsTarchiveValidated is set to 1.
    $ArchiveLocation = $tarchive;
    $ArchiveLocation    =~ s/$tarchiveLibraryDir\/?//g;

    my $where = "WHERE t.ArchiveLocation='$tarchive'";
    if ($globArchiveLocation) {
        $where = "WHERE t.ArchiveLocation LIKE '%" . basename($tarchive) . "'";
    }
    my $query = "SELECT m.IsTarchiveValidated FROM mri_upload m " .
        "JOIN tarchive t on (t.TarchiveID = m.TarchiveID) $where ";
    print $query . "\n" if $debug;
    $is_valid = $dbh->selectrow_array($query);

    ## Setup  for the notification_spool table ##
    # get the tarchive_srcloc from $tarchive
    $query = "SELECT SourceLocation" .
        " FROM tarchive t $where";
    my $sth = $dbh->prepare($query);
    $sth->execute();
    $tarchive_srcloc = $sth->fetchrow_array;
    # get the $upload_id from $tarchive_srcloc
    $query =
        "SELECT UploadID FROM mri_upload "
            . "WHERE DecompressedLocation =?";
    $sth = $dbh->prepare($query);
    $sth->execute($tarchive_srcloc);
    $upload_id = $sth->fetchrow_array;
    ## end of setup IDs for notification_spool table
<<<<<<< HEAD
} elsif ( $upload_id && !$hrrt ) {
=======
} elsif ($upload_id) {
>>>>>>> aee89148
    # if the uploadID is passed as an argument, verify that the tarchive was
    # validated
    (my $query = <<QUERY) =~ s/\n/ /gm;
    SELECT
      m.IsTarchiveValidated,
      t.ArchiveLocation
    FROM
      mri_upload m JOIN tarchive t ON (t.TarchiveID = m.TarchiveID)
    WHERE
      m.UploadID = ?
QUERY
    print $query . "\n" if $debug;
    my $sth = $dbh->prepare($query);
    $sth->execute($upload_id);
    my @array        = $sth->fetchrow_array;
    $is_valid        = $array[0];
    $ArchiveLocation = $array[1];
<<<<<<< HEAD
} elsif ($hrrt) {
    (my $query = <<QUERY) =~ s/\n/ /gm;
    SELECT
      ha.ArchiveLocation
    FROM mri_upload m
      JOIN mri_upload_rel mur USING (UploadID)
      JOIN hrrt_archive ha USING (HrrtArchiveID)
    WHERE
      m.UploadID = ?
QUERY
    print $query . "\n" if $debug;
    my $sth = $dbh->prepare($query);
    $sth->execute($upload_id);
    my @array        = $sth->fetchrow_array;
    $ArchiveLocation = $array[0];
    $is_valid = 1; # if it is HRRT datasets, mark study as valid
=======
>>>>>>> aee89148
}

if (($is_valid == 0) && ($force==0)) {
    $message = "\n ERROR: The validation has failed. ".
               "Either run the validation again and fix ".
               "the problem. Or use -force to force the ".
               "execution.\n\n";
    print STDERR $message;
    $utility->writeErrorLog(
        $message, $NeuroDB::ExitCodes::INVALID_TARCHIVE, $logfile
    );
    $notifier->spool('tarchive validation', $message, 0,
                    'minc_insertion.pl', $upload_id, 'Y', 
                    $notify_notsummary);
    exit $NeuroDB::ExitCodes::INVALID_TARCHIVE;
}

################################################################
############## Construct the tarchiveinfo Array ################
################################################################
%tarchiveInfo = $utility->createTarchiveArray(
                    $ArchiveLocation, $globArchiveLocation, $hrrt
                );

################################################################
############ Get the $center_name, $centerID ##############
################################################################
my ($center_name, $centerID) = $utility->determinePSC(
                    \%tarchiveInfo, 0, $upload_id
                );

################################################################
#### Determine the ScannerID ###################################
################################################################
my $scannerID = $utility->determineScannerID(
<<<<<<< HEAD
       \%tarchiveInfo, 0, $centerID, $NewScanner, $upload_id
);
=======
                    \%tarchiveInfo, 0, $centerID, $NewScanner, $upload_id
                );
>>>>>>> aee89148

################################################################
###### Construct the $subjectIDsref array ######################
################################################################
my $subjectIDsref = $utility->determineSubjectID(
                        $scannerID, \%tarchiveInfo, 0, $upload_id
                    );

################################################################
################# Define the $CandMismatchError ################
################################################################
# Check the CandID/PSCID Match It's possible that the CandID ### 
# exists, but doesn't match the PSCID. This will fail further ##
# down silently, so we explicitly check that the data is #######
# correct here #################################################
################################################################

my $CandMismatchError = undef;
$CandMismatchError= $utility->validateCandidate($subjectIDsref);

my $logQuery = "INSERT INTO MRICandidateErrors".
              "(SeriesUID, TarchiveID,MincFile, PatientName, Reason) ".
              "VALUES (?, ?, ?, ?, ?)";
my $candlogSth = $dbh->prepare($logQuery);

################################################################
#### Loads/Creates File object and maps dicom fields ###########
################################################################
my $file = $utility->loadAndCreateObjectFile($minc, $upload_id);

################################################################
##### Optionally do extra filtering, if needed #################
################################################################
if (defined(&Settings::filterParameters)) {
    print LOG "\n--> using user-defined filterParameters for $minc\n"
    if $verbose;
    Settings::filterParameters(\$file);
}

################################################################
# We already know the PatientName is bad from step 5a, but #####
# had to wait until this point so that we have the #############
# SeriesUID and MincFile name to compute the md5 hash. Do it ###
# before computing the hash because there's no point in ########
# going that far if we already know it's fault. ################
################################################################

if (defined($CandMismatchError)) {
    $message = "\nCandidate Mismatch Error is $CandMismatchError\n";
    print LOG $message;
    print LOG " -> WARNING: This candidate was invalid. Logging to
              MRICandidateErrors table with reason $CandMismatchError";
    $candlogSth->execute(
        $file->getParameter('series_instance_uid'),
        $tarchiveInfo{'TarchiveID'},
        $minc,
        $tarchiveInfo{'PatientName'},
        $CandMismatchError
    );
    
    $notifier->spool('tarchive validation', $message, 0,
                    'minc_insertion.pl', $upload_id, 'Y', 
                    $notify_notsummary);

    exit $NeuroDB::ExitCodes::CANDIDATE_MISMATCH;
}

################################################################
####### Get the $sessionID and $requiresStaging ################
################################################################
my ($sessionID, $requiresStaging) =
    NeuroDB::MRI::getSessionID( 
        $subjectIDsref, 
        $tarchiveInfo{'DateAcquired'},
        \$dbh, $subjectIDsref->{'subprojectID'}
   );

################################################################
############ Compute the md5 hash ##############################
################################################################
my $unique = $utility->computeMd5Hash( $file, $upload_id );
if (!$unique) { 
    $message = "\n--> WARNING: This file has already been uploaded!\n";  
    print STDERR $message if $verbose;
    print LOG $message; 
    $notifier->spool('tarchive validation', $message, 0,
                    'minc_insertion.pl', $upload_id, 'Y', 
                    $notify_notsummary);
    exit $NeuroDB::ExitCodes::FILE_NOT_UNIQUE;
} 

################################################################
## at this point things will appear in the database ############
## Set some file information ###################################
################################################################
$file->setFileData('ScannerID',       $scannerID);
$file->setFileData('SessionID',       $sessionID);
$file->setFileData('PendingStaging',  $requiresStaging);
$file->setFileData('CoordinateSpace', 'native');
$file->setFileData('OutputType',      'native');
$file->setFileData('FileType',        'mnc');
my $caveat;
if ($hrrt) {
    $file->setFileData('HrrtArchiveID', $tarchiveInfo{'HrrtArchiveID'});
    $caveat = 0;
} else {
    $file->setFileData('SeriesUID', $file->getParameter('series_instance_uid'));
    $file->setFileData('EchoTime',  $file->getParameter('echo_time'));
    $file->setFileData('TarchiveSource', $tarchiveInfo{'TarchiveID'});
    $caveat = $acquisitionProtocol ? 1 : 0;
}
$file->setFileData('Caveat', $caveat);


################################################################
## Get acquisition protocol (identify the volume) ##############
################################################################
($acquisitionProtocol,$acquisitionProtocolID,@checks)
  = $utility->getAcquisitionProtocol(
      $file,
      $subjectIDsref,
      \%tarchiveInfo,
      $center_name,
      $minc,
      $acquisitionProtocol,
      $bypass_extra_file_checks,
      $upload_id
    );


if($acquisitionProtocol =~ /unknown/) {
   $message = "\n  --> The minc file cannot be registered ".
              "since the AcquisitionProtocol is unknown \n";

   print LOG $message;
   $notifier->spool('minc insertion', $message, 0,
                   'minc_insertion.pl', $upload_id, 'Y', 
                   $notify_notsummary);
   exit $NeuroDB::ExitCodes::UNKNOW_PROTOCOL;
}

################################################################
# Register scans into the database.  Which protocols ###########
# to keep optionally controlled by the config file #############
################################################################

my $acquisitionProtocolIDFromProd = $utility->registerScanIntoDB(
    \$file,               \%tarchiveInfo, $subjectIDsref,
    $acquisitionProtocol, $minc,          \@checks,
<<<<<<< HEAD
    $reckless,            $sessionID,     $upload_id,
    $hrrt
=======
    $reckless,            $sessionID,     $upload_id
>>>>>>> aee89148
);

if ((!defined$acquisitionProtocolIDFromProd)
   && (defined(&Settings::isFileToBeRegisteredGivenProtocol))
   ) {
   $message = "\n  --> The minc file cannot be registered ".
                "since $acquisitionProtocol ".
                "does not exist in $profile ". 
                "or it did not pass the extra_file_checks\n";
   print LOG $message;
   $notifier->spool('minc insertion', $message, 0,
                   'minc_insertion', $upload_id, 'Y',
                   $notify_notsummary);
    exit $NeuroDB::ExitCodes::PROTOCOL_NOT_IN_PROFILE;
}
################################################################
### Add series notification ####################################
################################################################
my $date_field = $hrrt ? 'study:start_time' : 'acquisition_date';
$message =
	"\n" . $subjectIDsref->{'CandID'} . " " .
    	$subjectIDsref->{'PSCID'} ." " .
    	$subjectIDsref->{'visitLabel'} .
    	"\tacquired " . $file->getParameter($date_field);
$message .= "\t" . $file->getParameter('series_description') unless ($hrrt);
$message .= "\n";
my $spool_type = $hrrt ? 'hrrt pet new series' : 'mri new series';
$notifier->spool(
    $spool_type,         $message,   0,
    'minc_insertion.pl', $upload_id, 'N',
    $notify_detailed
);
if ($verbose) {
    print "\nFinished file:  ".$file->getFileDatum('File')." \n";
}
################################################################
###################### Creation of Jivs ########################
################################################################
if (!$no_jiv) {
    print "\nMaking JIV\n" if $verbose;
    NeuroDB::MRI::make_jiv(\$file, $data_dir, $jiv_dir);
}

################################################################
###################### Creation of NIfTIs ######################
################################################################
unless ($no_nii) {
    print "\nCreating NIfTI files\n" if $verbose;
    NeuroDB::MRI::make_nii(\$file, $data_dir);
}

################################################################
################# Create minc-pics #############################
################################################################
if ($create_minc_pics) {
    print "\nCreating Minc Pics\n" if $verbose;
    NeuroDB::MRI::make_minc_pics(\$dbh,
                                  $tarchiveInfo{TarchiveID},
                                  $profile,
                                  1,
                                  $debug,
                                  $verbose);
    # Set minFileID to 1: minFileID $row[1] & maxFileID $row[1]
}

################################################################
################## Succesfully completed #######################
################################################################
exit $NeuroDB::ExitCodes::SUCCESS;

sub logHeader () {
    print LOG "
----------------------------------------------------------------
            AUTOMATED DICOM DATA UPLOAD
----------------------------------------------------------------
*** Date and time of upload    : $date
*** Location of source data    : $source_data_for_log
*** tmp dir location           : $TmpDir
*** Upload ID of source data   : $upload_id_for_log
";
}<|MERGE_RESOLUTION|>--- conflicted
+++ resolved
@@ -90,12 +90,9 @@
                  ["-uploadID", "string", 1, \$upload_id, "The upload ID " .
                   "from which this MINC was created"],
 
-<<<<<<< HEAD
                  ["-hrrt", "boolean", 1, \$hrrt, "Whether the MINC file " .
                   "comes from an HRRT scanner"],
 
-=======
->>>>>>> aee89148
                  ["-globLocation", "boolean", 1, \$globArchiveLocation,
                   "Loosen the validity check of the tarchive allowing for the". 
                   " possibility that the tarchive was moved to a different". 
@@ -169,11 +166,7 @@
     exit $NeuroDB::ExitCodes::DB_SETTINGS_FAILURE;
 }
 
-<<<<<<< HEAD
-if ( ($tarchive && $upload_id) || (!$tarchive && !$upload_id) ) {
-=======
 if ( !($tarchive xor $upload_id) ) {
->>>>>>> aee89148
     print "\nERROR: You should either specify an upload ID or a tarchive ".
         "path. Make sure that you set only one of those options. ".
         "Upload will exit now.\n\n\n";
@@ -252,11 +245,7 @@
 #################### Check is_valid column #####################
 ################################################################
 my ( $is_valid, $ArchiveLocation );
-<<<<<<< HEAD
 if ( $tarchive ) {
-=======
-if ($tarchive) {
->>>>>>> aee89148
     # if the tarchive path is given as an argument, find the associated UploadID
     # and check if IsTarchiveValidated is set to 1.
     $ArchiveLocation = $tarchive;
@@ -286,11 +275,7 @@
     $sth->execute($tarchive_srcloc);
     $upload_id = $sth->fetchrow_array;
     ## end of setup IDs for notification_spool table
-<<<<<<< HEAD
 } elsif ( $upload_id && !$hrrt ) {
-=======
-} elsif ($upload_id) {
->>>>>>> aee89148
     # if the uploadID is passed as an argument, verify that the tarchive was
     # validated
     (my $query = <<QUERY) =~ s/\n/ /gm;
@@ -308,7 +293,6 @@
     my @array        = $sth->fetchrow_array;
     $is_valid        = $array[0];
     $ArchiveLocation = $array[1];
-<<<<<<< HEAD
 } elsif ($hrrt) {
     (my $query = <<QUERY) =~ s/\n/ /gm;
     SELECT
@@ -325,8 +309,6 @@
     my @array        = $sth->fetchrow_array;
     $ArchiveLocation = $array[0];
     $is_valid = 1; # if it is HRRT datasets, mark study as valid
-=======
->>>>>>> aee89148
 }
 
 if (($is_valid == 0) && ($force==0)) {
@@ -362,13 +344,9 @@
 #### Determine the ScannerID ###################################
 ################################################################
 my $scannerID = $utility->determineScannerID(
-<<<<<<< HEAD
        \%tarchiveInfo, 0, $centerID, $NewScanner, $upload_id
 );
-=======
-                    \%tarchiveInfo, 0, $centerID, $NewScanner, $upload_id
-                );
->>>>>>> aee89148
+
 
 ################################################################
 ###### Construct the $subjectIDsref array ######################
@@ -518,12 +496,8 @@
 my $acquisitionProtocolIDFromProd = $utility->registerScanIntoDB(
     \$file,               \%tarchiveInfo, $subjectIDsref,
     $acquisitionProtocol, $minc,          \@checks,
-<<<<<<< HEAD
     $reckless,            $sessionID,     $upload_id,
     $hrrt
-=======
-    $reckless,            $sessionID,     $upload_id
->>>>>>> aee89148
 );
 
 if ((!defined$acquisitionProtocolIDFromProd)
