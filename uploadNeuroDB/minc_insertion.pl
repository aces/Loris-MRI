--- conflicted
+++ resolved
@@ -169,18 +169,10 @@
     exit; #TODO 1: use exit code from ExitCodes once it is merged
 }
 
-<<<<<<< HEAD
-
-unless (-e $tarchive) {
-    print STDERR "\nERROR: Could not find archive $tarchive.\n"
-                 . "Please, make sure the path to the archive is valid.\n\n";
-    exit $NeuroDB::ExitCodes::ARG_FILE_DOES_NOT_EXIST;
-=======
 if ($tarchive && !(-e $tarchive) ) {
     print "\nERROR: Could not find archive $tarchive. \nPlease, make sure ".
           " the path to the archive is correct. Upload will exit now.\n\n\n";
-    exit 4;
->>>>>>> 7f688379
+    exit $NeuroDB::ExitCodes::ARG_FILE_DOES_NOT_EXIST;
 }
 unless (-e $minc) {
     print STDERR "\nERROR: Could not find minc $minc.\n"
