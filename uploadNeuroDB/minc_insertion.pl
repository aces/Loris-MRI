--- conflicted
+++ resolved
@@ -269,17 +269,8 @@
 my $data_dir = NeuroDB::DBI::getConfigSetting(
                     \$dbh,'dataDirBasepath'
                     );
-<<<<<<< HEAD
 if (defined (NeuroDB::DBI::getConfigSetting(\$dbh,'create_nii'))) {
-    $create_nii = NeuroDB::DBI::getConfigSetting(
-                       \$dbh,'create_nii'
-=======
-
-if (defined (NeuroDB::DBI::getConfigSetting(\$dbh,'no_nii'))) {
-    $no_nii = NeuroDB::DBI::getConfigSetting(
-                       \$dbh,'no_nii'
->>>>>>> 18a5d2f3
-                        ) 
+    $create_nii = NeuroDB::DBI::getConfigSetting(\$dbh,'create_nii');
 }
 my $jiv_dir  = $data_dir.'/jiv';
 my $TmpDir   = tempdir($template, TMPDIR => 1, CLEANUP => 1 );
