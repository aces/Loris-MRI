--- conflicted
+++ resolved
@@ -223,7 +223,6 @@
 $message = "\nThe candidate info validation has passed.\n";
 spool($message,'N', $notify_notsummary);
 
-<<<<<<< HEAD
 if ( $imaging_upload->{'modality'} =~ /DICOM/i ) {
     ################################################################
     ############### Run DicomTar  ##################################
@@ -234,8 +233,8 @@
             'Inserting', 0);
         $message = "\nThe dicomtar execution has failed\n";
         spool($message, 'Y', $notify_notsummary);
-        print $message;
-        exit 8;
+        print STDERR $message;
+        exit $NeuroDB::ExitCodes::DICOMTAR_FAILURE;
     }
     $message = "\nThe dicomtar execution has successfully completed\n";
     spool($message, 'N', $notify_notsummary);
@@ -248,39 +247,12 @@
     if (!$output) {
         $message = "\nThe insertion scripts have failed\n";
         spool($message, 'Y', $notify_notsummary);
-        print $message;
-        exit 9;
+        print STDERR $message;
+        exit $NeuroDB::ExitCodes::TARCHIVELOADER_FAILURE;
     }
 } elsif ( $imaging_upload->{'modality'} eq "PET HRRT" ) {
     print "\n\nPET PET PET\n\n";
     #TODO: create a runHrrtPet into ImagingUpload.pm
-=======
-################################################################
-############### Run DicomTar  ##################################
-################################################################
-$output = $imaging_upload->runDicomTar();
-if ( !$output ) {
-    $imaging_upload->updateMRIUploadTable(
-	'Inserting', 0);
-    $message = "\nThe dicomTar.pl execution has failed.\n";
-    spool($message,'Y', $notify_notsummary);
-    print STDERR $message;
-    exit $NeuroDB::ExitCodes::DICOMTAR_FAILURE;
-}
-$message = "\nThe dicomTar.pl execution has successfully completed\n";
-spool($message,'N', $notify_notsummary);
-
-################################################################
-############### Run runTarchiveLoader###########################
-################################################################
-$output = $imaging_upload->runTarchiveLoader();
-$imaging_upload->updateMRIUploadTable('Inserting', 0);
-if ( !$output ) {
-    $message = "\nThe tarchiveLoader insertion script has failed.\n";
-    spool($message,'Y', $notify_notsummary); 
-    print STDERR $message;
-    exit $NeuroDB::ExitCodes::TARCHIVELOADER_FAILURE;
->>>>>>> aee89148
 }
 
 ################################################################
