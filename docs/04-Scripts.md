--- conflicted
+++ resolved
@@ -84,11 +84,7 @@
 
 ### 4.2.1 - DICOM to MINC pipeline flow
 
-<<<<<<< HEAD
-A very brief illustration of the key and expected outcomes at different steps in 
-=======
 A very brief illustration summarizing the main outcomes at different steps in 
->>>>>>> 015a6b18
 the execution of the pipeline are shown below. 
 
 ![pipeline_flow](images/pipeline_schematic_dcm2mnc.png)
@@ -101,20 +97,12 @@
 
 ### 4.2.2 - DICOM to BIDS pipeline flow
 
-A very brief illustration of the key and expected outcomes at different steps in 
-<<<<<<< HEAD
-the execution of the pipeline are shown below. 
+A very brief illustration of the key and expected outcomes at different steps in
+the execution of the pipeline is shown below. 
 
 ![pipeline_flow_dcm2bids](images/pipeline_schematic_dcm2bids.png)
 
-The DICOM insertion part is identical to the DICOM to MINC pipeline flow. After the 
-=======
-the execution of the pipeline is shown below. 
-
-![pipeline_flow_dcm2bids](images/pipeline_schematic_dcm2bids.png)
-
 The DICOM insertion steps are quire similar to the DICOM to MINC pipeline flow. After the 
->>>>>>> 015a6b18
 `dicomTar.pl` step, a python script is executed. That python script will perform
 the DICOM archive validation, dcm2niix conversion to generate the BIDS files, 
 protocol identification and pic creation.
@@ -149,11 +137,8 @@
 
 ###### BIDS use case
 
-<<<<<<< HEAD
-NIfTI volumes with their JSON side file can be **force-loaded** into LORIS by running:
-=======
 NIfTI volumes with their JSON sidecar files can be **force-loaded** into LORIS by running:
->>>>>>> 015a6b18
+
 ```
 python/run_nifti_insertion.py --loris_scan_type t2w --bypass_extra_checks --create_pic --profile database_config.py --force  --tarchive_path /data/project/dataTransfer/library/2009/DCM_2009-09-25_project_20110214_185904581.tar --nifti_path /data/project/data/trashbin/TarLoad-3-34-pVzGC5/xxx0067_703739_v12_20090925_222403_18e1_mri.nii.gz --json_path /data/project/data/trashbin/TarLoad-3-34-pVzGC5/xxx0067_703739_v12_20090925_222403_18e1_mri.json
 ```
