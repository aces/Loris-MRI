# NAME

NeuroDB::MRI -- A set of utility functions for performing common tasks
relating to MRI data (particularly with regards to registering MRI
files into the LORIS system)

# SYNOPSIS

    use NeuroDB::File;
    use NeuroDB::MRI;
    use NeuroDB::DBI;

    my $dbh = NeuroDB::DBI::connect_to_db();

    my $file = NeuroDB::File->new(\$dbh);

    $file->loadFileFromDisk('/path/to/some/file');
    $file->setFileData('CoordinateSpace', 'nonlinear');
    $file->setParameter('patient_name', 'Larry Wall');

    my $parameterTypeID = $file->getParameterTypeID('patient_name');
    my $parameterTypeCategoryID = $file->getParameterTypeCategoryID('MRI Header');

# DESCRIPTION

Really a mishmash of utility functions, primarily used by `process_uploads` and
all of its children.

## Methods

### getSubjectIDs($patientName, $scannerID, $dbhr, $db)

Determines the candidate ID and visit label for the subject based on patient
name and (for calibration data) scanner ID.

INPUTS:
  - $patientName: patient name
  - $scannerID  : scanner ID
  - $dbhr       : database handle reference
  - $db         : database object

RETURNS: a reference to a hash containing elements including `CandID`,
`visitLabel` and `visitNo`, or, in the case of failure, `undef`

### subjectIDIsValid($CandID, $PSCID, $visit\_label, $dbhr, $create\_visit\_label)

Verifies that the subject IDs match.

INPUTS:
  - $candID            : candidate's `CandID`
  - $pscid             : candidate's `PSCID`
  - $visit\_label       : visit label
  - $dbhr              : the database handle reference
  - $create\_visit\_label: boolean, if true, will create the visit label

RETURNS: 1 if the ID pair matches, 0 otherwise

### subjectIDExists($CandID, $dbhr)

Verifies that the subject ID (`CandID`) exists.

INPUTS:
  - $candID: candidate's `CandID`
  - $dbhr  : the database handle reference

RETURNS: 1 if the ID exists, 0 otherwise

### getScannerCandID($scannerID, $db)

Retrieves the candidate (`CandID`) for the given scanner.

INPUTS: the scanner ID and the database object

RETURNS: the `CandID` or (if none exists) undef

### getSessionID($subjectIDref, $studyDate, $dbhr, $objective, $noStagingCheck)

Gets (or creates) the session ID, given CandID and visitLabel (contained
inside the hashref `$subjectIDref`). 

INPUTS:
  - $subjectIDref: hash reference of subject IDs
  - $studyDate   : study date
  - $dbhr        : database handle reference
  - $objective   : the objective of the study
  - $db          : database object

RETURNS: the session ID of the visit

### getObjective($subjectIDsref, $dbhr)

Attempts to determine the `SubprojectID` of a timepoint given the subject IDs
hash ref `$subjectIDsref` and a database handle reference `$dbhr`

INPUTS:
  - $subjectIDsref: subjectIDs hashref
  - $dbhr         : database handle reference

RETURNS: the determined objective, or 0

### identify\_scan\_db($center\_name, $objective, $fileref, $dbhr, $db, $minc\_location)

Determines the type of the scan described by MINC headers based on
`mri_protocol` table in the database.

INPUTS:
  - $center\_name   : center's name
  - $objective     : objective of the study
  - $fileref       : file hash ref
  - $dbhr          : database handle reference
  - $db            : database object
  - $minc\_location : location of the MINC files

RETURNS: textual name of scan type from the `mri_scan_type` table

### insert\_violated\_scans($dbhr, $series\_desc, $minc\_location, $patient\_name, $candid, $pscid, $visit, $tr, $te, $ti, $slice\_thickness, $xstep, $ystep, $zstep, $xspace, $yspace, $zspace, $time, $seriesUID)

Inserts scans that do not correspond to any of the defined protocol from the 
`mri_protocol` table into the `mri_protocol_violated_scans` table of the
database.

INPUTS:
  - $dbhr           : database handle reference
  - $series\_desc    : series description of the scan
  - $minc\_location  : location of the MINC file
  - $patient\_name   : patient name of the scan
  - $candid         : candidate's `CandID`
  - $pscid          : candidate's `PSCID`
  - $visit          : visit of the scan
  - $tr             : repetition time of the scan
  - $te             : echo time of the scan
  - $ti             : inversion time of the scan
  - $slice\_thickness: slice thickness of the image
  - $xstep          : `x-step` of the image
  - $ystep          : `y-step` of the image
  - $zstep          : `z-step` of the image
  - $xspace         : `x-space` of the image
  - $yspace         : `y-space` of the image
  - $zspace         : `z-space` of the image
  - $time           : time dimension of the scan
  - $seriesUID      : `SeriesUID` of the scan

### debug\_inrange($val, $range)

Will evaluate whether the scalar `$value` is in the specified `$range`.

INPUTS:
  - $val  : scalar value to evaluate
  - $range: scalar range string

RETURNS: 1 if in range, 0 if not in range

### scan\_type\_id\_to\_text($typeID, $db)

Determines the type of the scan identified by its scan type ID.

INPUTS:
  - $typeID: scan type ID
  - $db    : database object

RETURNS: Textual name of scan type

### scan\_type\_text\_to\_id($type, $dbhr)

Determines the type of the scan identified by scan type.

INPUTS:
  - $type: scan type
  - $db  : database object

RETURNS: ID of the scan type

### in\_range($value, $range\_string)

Determines whether numerical value falls within the range described by range
string. Range string is a single range unit which follows the syntax 
"X" or "X-Y".

INPUTS:
  - $value       : numerical value to evaluate
  - $range\_string: the range to use

RETURNS: 1 if the value is in range, 0 otherwise

### floats\_are\_equal($f1, $f2, $nb\_decimals)

Checks whether float 1 and float 2 are equal (considers only the first
`$nb_decimals` decimals).

INPUTS:
  - $f1         : float 1
  - $f2         : float 2
  - $nb\_decimals: the number of first decimals

RETURNS: 1 if the numbers are relatively equal, 0 otherwise

### range\_to\_sql($field, $range\_string)

Generates a valid SQL WHERE expression to test `$field` against
`$range_string` using the same `$range_string` syntax as `&in_range()`.
It returns a scalar range SQL string appropriate to use as a WHERE condition
(`SELECT ... WHERE range_to_sql(...)`).

INPUTS:
  - $field       : scalar field
  - $range\_string: scalar range string that follows the same format as in
                    `&in_range()`

RETURNS: scalar range SQL string

### register\_db($file\_ref)

Registers the `NeuroDB::File` object referenced by `$file_ref` into the
database.

INPUT: file hash ref

RETURNS: 0 if the file is already registered, the new `FileID` otherwise

### mapDicomParameters($file\_ref)

Maps DICOM parameters to more meaningful names in the `NeuroDB::File` object
referenced by `$file_ref`.

INPUT: file hash ref

### findScannerID($manufacturer, $model, $serialNumber, $softwareVersion, $centerID, $dbhr, $register\_new, $db)

Finds the scanner ID for the scanner as defined by `$manufacturer`, `$model`,
`$serialNumber`, `$softwareVersion`, using the database attached to the DBI
database handle reference `$dbhr`. If no scanner ID exists, one will be
created.

INPUTS:
  - $manufacturer   : scanner's manufacturer
  - $model          : scanner's model
  - $serialNumber   : scanner's serial number
  - $softwareVersion: scanner's software version
  - $centerID       : scanner's center ID
  - $dbhr           : database handle reference
  - $register\_new   : if set, will call the function `&registerScanner`
  - $db             : database object

RETURNS: (int) scanner ID

### registerScanner($manufacturer, $model, $serialNumber, $softwareVersion, $centerID, $dbhr, $db)

Registers the scanner as defined by `$manufacturer`, `$model`,
`$serialNumber`, `$softwareVersion`, into the database attached to the DBI
database handle reference `$dbhr`.

INPUTS:
  - $manufacturer   : scanner's manufacturer
  - $model          : scanner's model
  - $serialNumber   : scanner's serial number
  - $softwareVersion: scanner's software version
  - $centerID       : scanner's center ID
  - $dbhr           : database handle reference
  - $db             : database object

RETURNS: (int) scanner ID

### createNewCandID($dbhr)

Creates a new `CandID`.

INPUT: database handle reference

RETURNS: `CandID` (int)

### getPSC($patientName, $dbhr, $db)

Looks for the site alias using the `session` table `CenterID` as 
a first resource, for the cases where it is created using the front-end,
otherwise, find the site alias in whatever field (usually `patient_name` 
or `patient_id`) is provided, and return the `MRI_alias` and `CenterID`.

INPUTS:
  - $patientName: patient name
  - $dbhr       : database handle reference
  - $db         : database object

RETURNS: a two element array:
  - first is the MRI alias of the PSC or "UNKN"
  - second is the `CenterID` or 0

### compute\_hash($file\_ref)

Semi-intelligently generates a hash (MD5 digest) for the `NeuroDB::File` object
referenced by `$file_ref`.

INPUT: file hash ref

RETURNS: the generated MD5 hash

### is\_unique\_hash($file\_ref)

Determines if the file is unique using the hash (MD5 digest) from the
`NeuroDB::File` object referenced by `$file_ref`.

INPUT: file hashref

RETURNS: 1 if the file is unique (or if hashes are not being tracked) or 0
otherwise.

### make\_pics($file\_ref, $data\_dir, $dest\_dir, $horizontalPics)

Generates check pics for the Imaging Browser module for the `NeuroDB::File`
object referenced by `$file_ref`.

INPUTS:
  - $file\_ref      : file hash ref
  - $data\_dir      : data directory (e.g. `/data/$PROJECT/data`)
  - $dest\_dir      : destination directory (e.g. `/data/$PROJECT/data/pic`)
  - $horizontalPics: boolean, whether to create horizontal pics (1) or not (0)
  - $db            : database object used to interact with the database.

RETURNS: 1 if the pic was generated or 0 otherwise.

### make\_nii($fileref, $data\_dir)

Creates NIfTI files associated with MINC files and append its path to the
`parameter_file` table using the `parameter_type` `check_nii_filename`.

INPUTS:
  - $fileref : file hash ref
  - $data\_dir: data directory (e.g. `/data/$PROJECT/data`)

### create\_dwi\_nifti\_bval\_file($file\_ref, $bval\_file)

Creates the NIfTI `.bval` file required for DWI acquisitions based on the
returned value of `acquisition:bvalues`.

INPUTS:
  - $file\_ref : file hash ref
  - $bval\_file: path to the `.bval` file to write into

RETURNS:
  - undef if no `acquisition:bvalues` were found (skipping the creation
    of the `.bval` file since there is nothing to write into)
  - 1 after the `.bval` file was created

### create\_dwi\_nifti\_bvec\_file($file\_ref, $bvec\_file)

Creates the NIfTI `.bvec` file required for DWI acquisitions based on the
returned value of `acquisition:direction_x`, `acquisition:direction_y` and
`acquisition:direction_z`.

INPUTS:
  - $file\_ref : file hash ref
  - $bvec\_file: path to the `.bvec` file to write into

RETURNS:
  - undef if no `acquisition:direction_x`, `acquisition:direction_y` and
    `acquisition:direction_z` were found (skipping the creation
    of the `.bvec` file since there is nothing to write into)
  - 1 after the `.bvec` file was created

### make\_minc\_pics($dbhr, $TarchiveSource, $profile, $minFileID, $debug, $verbose)

Creates pics associated with MINC files.

INPUTS:
  - $dbhr          : database handle reference
  - $TarchiveSource: `TarchiveID` of the DICOM study
  - $profile       : the profile file (typically named `prod`)
  - $minFileID     : smaller `FileID` to be used to run `mass_pic.pl`
  - $debug         : boolean, whether in debug mode (1) or not (0)
  - $verbose       : boolean, whether in verbose mode (1) or not (0)

### DICOMDateToUnixTimestamp($dicomDate>

Converts a DICOM date field (YYYYMMDD) into a unix timestamp.

INPUT: DICOM date to convert

RETURNS: a unix timestamp (integer) or 0 if something went wrong

### lookupCandIDFromPSCID($pscid, $dbhr)

Looks up the `CandID` for a given `PSCID`.

INPUTS:
  - $pscid: candidate's `PSCID`
  - $dbhr : database handle reference

RETURNS: the `CandID` or 0 if the `PSCID` does not exist

<<<<<<< HEAD
### fetch\_minc\_header\_info($minc, $field, $keep\_semicolon, $get\_arg\_name)

Function that fetches header information in MINC file.

INPUTS:
  - $minc : MINC file
  - $field: string to look for in MINC header (or 'all' to grep all headers)
  - $keep\_semicolon: if set, keeps ";" at the end of extracted value
  - $get\_arg\_name  : if set, returns the MINC header field name

RETURNS: value (or header name) of the field found in the MINC header
=======
### isDicomImage(@files\_list)

This method checks whether the files given as an argument are DICOM images or not.
It will return a hash with the file path as keys and true or false as values (the
value will be set to true if the file is a DICOM image, otherwise it will be set to
false).

INPUT: array with full path to the DICOM files

RETURNS:
  - %isDicomImage: hash with file path as keys and true or false as values (true
                   if the file is a DICOM image file, false otherwise)
>>>>>>> 18fd6d24

# TO DO

Fix comments written as #fixme in the code.

# COPYRIGHT AND LICENSE

Copyright (c) 2003-2004 by Jonathan Harlap, McConnell Brain Imaging Centre,
Montreal Neurological Institute, McGill University.

License: GPLv3

# AUTHORS

Jonathan Harlap <jharlap@bic.mni.mcgill.ca>,
LORIS community <loris.info@mcin.ca> and McGill Centre for Integrative Neuroscience<|MERGE_RESOLUTION|>--- conflicted
+++ resolved
@@ -386,7 +386,6 @@
 
 RETURNS: the `CandID` or 0 if the `PSCID` does not exist
 
-<<<<<<< HEAD
 ### fetch\_minc\_header\_info($minc, $field, $keep\_semicolon, $get\_arg\_name)
 
 Function that fetches header information in MINC file.
@@ -398,7 +397,7 @@
   - $get\_arg\_name  : if set, returns the MINC header field name
 
 RETURNS: value (or header name) of the field found in the MINC header
-=======
+
 ### isDicomImage(@files\_list)
 
 This method checks whether the files given as an argument are DICOM images or not.
@@ -411,7 +410,6 @@
 RETURNS:
   - %isDicomImage: hash with file path as keys and true or false as values (true
                    if the file is a DICOM image file, false otherwise)
->>>>>>> 18fd6d24
 
 # TO DO
 
