#!/usr/bin/env python

"""Script to import BIDS structure into LORIS."""

import os
import sys
import getopt
import re
import lib.exitcode
import lib.utilities
from lib.database   import Database
from lib.candidate  import Candidate
from lib.bidsreader import BidsReader
from lib.session    import Session
from lib.eeg        import Eeg
from lib.mri        import Mri
from lib.database_lib.config import Config

__license__ = "GPLv3"


sys.path.append('/home/user/python')


# to limit the traceback when raising exceptions.
# sys.tracebacklimit = 0

def main():
    bids_dir      = ''
    verbose       = False
    createcand    = False
    createvisit   = False
    idsvalidation = False
    profile       = ''

    long_options = [
        "help",            "profile=",      "directory=",
        "createcandidate", "createsession", "idsvalidation", "verbose"
    ]
    usage        = (
        '\n'
        'usage  : bids_import -d <bids_directory> -p <profile> \n\n'
        'options: \n'
<<<<<<< HEAD
        '\t-p, --profile        : name of the python database config file in '
        'dicom-archive/.loris-mri\n'
=======
        '\t-p, --profile        : name of the python database config file in dicom-archive/.loris-mri\n'
>>>>>>> b5eff4d7
        '\t-d, --directory      : BIDS directory to parse & insert into LORIS\n'
        '\t-c, --createcandidate: to create BIDS candidates in LORIS (optional)\n'
        '\t-s, --createsession  : to create BIDS sessions in LORIS (optional)\n'
        '\t-i, --idsvalidation  : to validate BIDS directory for a matching pscid/candid pair (optional)\n'
        '\t-v, --verbose        : be verbose\n'
    )

    try:
        opts, args = getopt.getopt(sys.argv[1:], 'hp:d:csiv', long_options)
    except getopt.GetoptError:
        print(usage)
        sys.exit(lib.exitcode.GETOPT_FAILURE)

    for opt, arg in opts:
        if opt in ('-h', '--help'):
            print(usage)
            sys.exit()
        elif opt in ('-p', '--profile'):
            profile = os.environ['LORIS_CONFIG'] + "/.loris_mri/" + arg
        elif opt in ('-d', '--directory'):
            bids_dir = arg
        elif opt in ('-v', '--verbose'):
            verbose = True
        elif opt in ('-c', '--createcandidate'):
            createcand = True
        elif opt in ('-s', '--createsession'):
            createvisit = True
        elif opt in ('-i', '--idsvalidation'):
            idsvalidation = True

    # input error checking and load config_file file
    config_file = input_error_checking(profile, bids_dir, usage)

    # read and insert BIDS data
    read_and_insert_bids(bids_dir, config_file, verbose, createcand, createvisit, idsvalidation)


def input_error_checking(profile, bids_dir, usage):
    """
    Checks whether the required inputs are set and that paths are valid. If
    the path to the config_file file valid, then it will import the file as a
    module so the database connection information can be used to connect.

    :param profile : path to the profile file with MySQL credentials
     :type profile : str
    :param bids_dir: path to the BIDS directory to parse and insert into LORIS
     :type bids_dir: str
    :param usage   : script usage to be displayed when encountering an error
     :type usage   : st

    :return: config_file module with database credentials (config_file.mysql)
     :rtype: module
    """

    if not profile:
        message = '\n\tERROR: you must specify a profile file using -p or ' \
                  '--profile option'
        print(message)
        print(usage)
        sys.exit(lib.exitcode.MISSING_ARG)

    if not bids_dir:
        message = '\n\tERROR: you must specify a BIDS directory using -d or ' \
                  '--directory option'
        print(message)
        print(usage)
        sys.exit(lib.exitcode.MISSING_ARG)

    if os.path.isfile(profile):
        sys.path.append(os.path.dirname(profile))
        config_file = __import__(os.path.basename(profile[:-3]))
    else:
        message = '\n\tERROR: you must specify a valid profile file.\n' + \
                  profile + ' does not exist!'
        print(message)
        print(usage)
        sys.exit(lib.exitcode.INVALID_PATH)

    if not os.path.isdir(bids_dir):
        message = '\n\tERROR: you must specify a valid BIDS directory.\n' + \
                  bids_dir + ' does not exist!'
        print(message)
        print(usage)
        sys.exit(lib.exitcode.INVALID_PATH)

    return config_file


def read_and_insert_bids(bids_dir, config_file, verbose, createcand, createvisit, idsvalidation):
    """
    Read the provided BIDS structure and import it into the database.

    :param bids_dir     : path to the BIDS directory
     :type bids_dir     : str
    :param config_file  : path to the config file with database connection information
     :type config_file  : str
    :param verbose      : flag for more printing if set
     :type verbose      : bool
    :param createcand   : allow database candidate creation if it did not exist already
     :type createcand   : bool
    :param createvisit  : allow database visit creation if it did not exist already
     :type createvisit  : bool
    :param idsvalidation: allow pscid/candid validation in the BIDS directory name'
     :type idsvalidation: bool
    """

    # database connection
    db = Database(config_file.mysql, verbose)
    db.connect()

    # grep config settings from the Config module
    config_obj      = Config(db, verbose)
    default_bids_vl = config_obj.get_config('default_bids_vl')
    data_dir        = config_obj.get_config('dataDirBasepath')

    # making sure that there is a final / in data_dir
    data_dir = data_dir if data_dir.endswith('/') else data_dir + "/"

    # Validate that pscid and candid matches
    if idsvalidation:
        validateids(bids_dir, db, verbose)

    # load the BIDS directory
    bids_reader = BidsReader(bids_dir, verbose)
    if not bids_reader.participants_info          \
            or not bids_reader.cand_sessions_list \
            or not bids_reader.cand_session_modalities_list:
        message = '\n\tERROR: could not properly parse the following' \
                  'BIDS directory:' + bids_dir + '\n'
        print(message)
        sys.exit(lib.exitcode.UNREADABLE_FILE)

    # create the LORIS_BIDS directory in data_dir based on Name and BIDS version
    loris_bids_root_dir = create_loris_bids_directory(
        bids_reader, data_dir, verbose
    )

    # loop through subjects
    for bids_subject_info in bids_reader.participants_info:

        # greps BIDS information for the candidate
        bids_id       = bids_subject_info['participant_id']
        bids_sessions = bids_reader.cand_sessions_list[bids_id]

        # greps BIDS candidate's info from LORIS (creates the candidate if it
        # does not exist yet in LORIS and the createcand flag is set to true)
        loris_cand_info = grep_or_create_candidate_db_info(
            bids_reader, bids_id, db, createcand, verbose
        )

        # create the candidate's directory in the LORIS BIDS import directory
        lib.utilities.create_dir(loris_bids_root_dir + "sub-" + bids_id, verbose)

        cand_id    = loris_cand_info['CandID']
        center_id  = loris_cand_info['RegistrationCenterID']
        project_id = loris_cand_info['RegistrationProjectID']

        cohort_id = None
        # TODO: change subproject -> cohort in participants.tsv?
        if 'subproject' in bids_subject_info:
            # TODO: change subproject -> cohort in participants.tsv?
            cohort = bids_subject_info['subproject']
            cohort_info = db.pselect(
                "SELECT CohortID FROM cohort WHERE title = %s",
                [cohort, ]
            )
            if len(cohort_info) > 0:
                cohort_id = cohort_info[0]['CohortID']

        # greps BIDS session's info for the candidate from LORIS (creates the
        # session if it does not exist yet in LORIS and the createvisit is set
        # to true. If no visit in BIDS structure, then use default visit_label
        # stored in the Config module)
        grep_candidate_sessions_info(
            bids_sessions, bids_id,    cand_id,       loris_bids_root_dir,
            createvisit,   verbose,    db,            default_bids_vl,
            center_id,     project_id, cohort_id
        )

    # read list of modalities per session / candidate and register data
    for row in bids_reader.cand_session_modalities_list:
        bids_session = row['bids_ses_id']
        visit_label  = bids_session if bids_session else default_bids_vl
        loris_bids_visit_rel_dir    = 'sub-' + row['bids_sub_id'] + '/' + 'ses-' + visit_label

        for modality in row['modalities']:
            loris_bids_modality_rel_dir = loris_bids_visit_rel_dir + '/' + modality + '/'
            lib.utilities.create_dir(loris_bids_root_dir + loris_bids_modality_rel_dir, verbose)

            if modality == 'eeg' or modality == 'ieeg':
                Eeg(
                    bids_reader   = bids_reader,
                    bids_sub_id   = row['bids_sub_id'],
                    bids_ses_id   = row['bids_ses_id'],
                    bids_modality = modality,
                    db            = db,
                    verbose       = verbose,
                    data_dir      = data_dir,
                    default_visit_label    = default_bids_vl,
                    loris_bids_eeg_rel_dir = loris_bids_modality_rel_dir,
                    loris_bids_root_dir    = loris_bids_root_dir
                )

            elif modality in ['anat', 'dwi', 'fmap', 'func']:
                Mri(
                    bids_reader   = bids_reader,
                    bids_sub_id   = row['bids_sub_id'],
                    bids_ses_id   = row['bids_ses_id'],
                    bids_modality = modality,
                    db            = db,
                    verbose       = verbose,
                    data_dir      = data_dir,
                    default_visit_label    = default_bids_vl,
                    loris_bids_mri_rel_dir = loris_bids_modality_rel_dir,
                    loris_bids_root_dir    = loris_bids_root_dir
                )

    # disconnect from the database
    db.disconnect()


def validateids(bids_dir, db, verbose):
    """
    Validate that pscid and candid matches

    :param bids_dir : path to the BIDS directory
     :type bids_dir : str
    :param db       : database handler object
     :type db       : object
    :param verbose      : flag for more printing if set
     :type verbose      : bool
    """

    bids_folder = bids_dir.rstrip('/').split('/')[-1]
    bids_folder_parts = bids_folder.split('_')
    psc_id = bids_folder_parts[0]
    cand_id = bids_folder_parts[1]

    candidate = Candidate(verbose, cand_id=cand_id)
    loris_cand_info = candidate.get_candidate_info_from_loris(db)

    if not loris_cand_info:
        print("ERROR: could not find a candidate with cand_id " + cand_id + ".")
        sys.exit(lib.exitcode.CANDID_NOT_FOUND)
    if loris_cand_info['PSCID'] != psc_id:
        print("ERROR: cand_id " + cand_id + " and psc_id " + psc_id + " do not match.")
        sys.exit(lib.exitcode.CANDIDATE_MISMATCH)

def create_loris_bids_directory(bids_reader, data_dir, verbose):
    """
    Creates the LORIS BIDS import root directory (with name and BIDS version)
    and copy over the dataset_description.json, README and participants.tsv
    files.

    :param bids_reader: BIDS information handler object
     :type bids_reader: object
    :param data_dir   : path of the LORIS data directory
     :type data_dir   : str
    :param verbose    : if true, prints out information while executing
     :type verbose    : bool

    :return: path to the LORIS BIDS import root directory
     :rtype: str
    """

    # making sure that there is a final / in bids_dir
    bids_dir = bids_reader.bids_dir
    bids_dir = bids_dir if bids_dir.endswith('/') else bids_dir + "/"

    # determine the root directory of the LORIS BIDS and create it if does
    # not exist
    name = re.sub(r"[^0-9a-zA-Z]+", "_", bids_reader.dataset_name)       # get name of the dataset
    version = re.sub(r"[^0-9a-zA-Z\.]+", "_", bids_reader.bids_version)  # get BIDSVersion of the dataset

    # the LORIS BIDS directory will be in data_dir/BIDS/ and named with the
    # concatenation of the dataset name and the BIDS version
    loris_bids_dirname = lib.utilities.create_dir(
        data_dir + "bids_imports/" + name + "_BIDSVersion_" + version + "/",
        verbose
    )

    # copy the dataset JSON file to the new directory
    lib.utilities.copy_file(
        bids_dir + "dataset_description.json",
        loris_bids_dirname + "dataset_description.json",
        verbose
    )

    # copy the README file to the new directory
    if os.path.isfile(bids_dir + "README"):
        lib.utilities.copy_file(
            bids_dir + "README",
            loris_bids_dirname + "README",
            verbose
        )

    # copy the participant.tsv file to the new directory
    if os.path.exists(loris_bids_dirname + "participants.tsv"):
        lib.utilities.append_to_tsv_file(
            bids_dir + "participants.tsv",
            loris_bids_dirname + "participants.tsv",
            "participant_id",
            verbose
        )
    else:
        lib.utilities.copy_file(
            bids_dir + "participants.tsv",
            loris_bids_dirname + "participants.tsv",
            verbose
        )

    return loris_bids_dirname


def grep_or_create_candidate_db_info(bids_reader, bids_id, db, createcand, verbose):
    """
    Greps (or creates if candidate does not exist and createcand is true) the
    BIDS candidate in the LORIS candidate's table and return a list of
    candidates with their related fields from the database.

    :param bids_reader   : BIDS information handler object
     :type bids_reader   : object
    :param bids_id       : bids_id to be used (CandID or PSCID)
     :type bids_id       : str
    :param db            : database handler object
     :type db            : object
    :param createcand    : if true, creates the candidate in LORIS
     :type createcand    : bool
    :param verbose       : if true, prints out information while executing
     :type verbose       : bool

    :return: list of candidate's dictionaries. One entry in the list holds
             a dictionary with field's values from the candidate table
     :rtype: list
    """

    candidate = Candidate(verbose=verbose, cand_id=bids_id)
    loris_cand_info = candidate.get_candidate_info_from_loris(db)

    if not loris_cand_info:
        candidate = Candidate(verbose, psc_id=bids_id)
        loris_cand_info = candidate.get_candidate_info_from_loris(db)

    if not loris_cand_info and createcand:
        loris_cand_info = candidate.create_candidate(
            db, bids_reader.participants_info
        )
        if not loris_cand_info:
            print("Creating candidate failed. Cannot importing the files.\n")
            sys.exit(lib.exitcode.CANDIDATE_CREATION_FAILURE)

    if not loris_cand_info:
        print("Candidate " + bids_id + " not found. You can retry with the --createcandidate option.\n")
        sys.exit(lib.exitcode.CANDIDATE_NOT_FOUND)

    return loris_cand_info


def grep_or_create_session_db_info(
        bids_id,   cand_id,     visit_label,
        db,        createvisit, verbose,       loris_bids_dir,
        center_id, project_id,  cohort_id):
    """
    Greps (or creates if session does not exist and createvisit is true) the
    BIDS session in the LORIS session's table and return a list of
    sessions with their related fields from the database.

    :parma bids_id       : BIDS ID of the session
     :type bids_id       : str
    :param cand_id       : CandID to use to create the session
     :type cand_id       : int
    :param visit_label   : Visit label to use to create the session
     :type visit_label   : str
    :param db            : database handler object
     :type db            : object
    :param createvisit   : if true, creates the session in LORIS
     :type createvisit   : bool
    :param verbose       : if true, prints out information while executing
     :type verbose       : bool
    :param loris_bids_dir: LORIS BIDS import root directory to copy data
     :type loris_bids_dir: str
    :param center_id     : CenterID  to use to create the session
     :type center_id     : int
    :param project_id    : ProjectID  to use to create the session
     :type project_id    : int
    :param cohort_id     : CohortID to use to create the session
     :type cohort_id     : int

    :return: session information grepped from LORIS for cand_id and visit_label
     :rtype: dict
    """

    session = Session(db, verbose, cand_id, visit_label, center_id, project_id, cohort_id)
    loris_vl_info = session.get_session_info_from_loris()

    if not loris_vl_info and createvisit:
        loris_vl_info = session.create_session()

    # create the visit directory for in the candidate folder of the LORIS
    # BIDS import directory
    lib.utilities.create_dir(
        loris_bids_dir + "sub-" + bids_id + "/ses-" + visit_label,
        verbose
    )

    return loris_vl_info


def grep_candidate_sessions_info(bids_ses,    bids_id,    cand_id,       loris_bids_dir,
                                 createvisit, verbose,    db,            default_vl,
                                 center_id,   project_id, cohort_id):
    """
    Greps all session info dictionaries for a given candidate and aggregates
    them into a list, with one entry per session. If the session does not
    exist in LORIS and that createvisit is true, it will create the session
    first.

    :param bids_ses      : list of BIDS sessions to grep info or insert
     :type bids_ses      : list
    :param bids_id       : BIDS ID of the candidate
     :type bids_id       : str
    :param cand_id       : candidate's CandID
     :type cand_id       : int
    :param loris_bids_dir: LORIS BIDS import root directory to copy data
     :type loris_bids_dir: str
    :param createvisit   : if true, creates the visits in LORIS
     :type createvisit   : bool
    :param verbose       : if true, prints out information while executing
     :type verbose       : bool
    :param db            : database handler object
     :type db            : object
    :param default_vl    : default visit label from the Config module
     :type default_vl    : str
    :param center_id     : center ID associated to the candidate and visit
     :type center_id     : int

    :return: list of all session's dictionaries for a given candidate
     :rtype: list
    """

    loris_sessions_info = []

    if not bids_ses:
        loris_ses_info = grep_or_create_session_db_info(
            bids_id,     cand_id,    default_vl,     db,
            createvisit, verbose,    loris_bids_dir,
            center_id,   project_id, cohort_id
        )
        loris_sessions_info.append(loris_ses_info)
    else:
        for visit_label in bids_ses:
            loris_ses_info = grep_or_create_session_db_info(
                bids_id,     cand_id,    visit_label,    db,
                createvisit, verbose,    loris_bids_dir,
                center_id,   project_id, cohort_id
            )
            loris_sessions_info.append(loris_ses_info)

    return loris_sessions_info


if __name__ == "__main__":
    main()<|MERGE_RESOLUTION|>--- conflicted
+++ resolved
@@ -41,12 +41,7 @@
         '\n'
         'usage  : bids_import -d <bids_directory> -p <profile> \n\n'
         'options: \n'
-<<<<<<< HEAD
-        '\t-p, --profile        : name of the python database config file in '
-        'dicom-archive/.loris-mri\n'
-=======
         '\t-p, --profile        : name of the python database config file in dicom-archive/.loris-mri\n'
->>>>>>> b5eff4d7
         '\t-d, --directory      : BIDS directory to parse & insert into LORIS\n'
         '\t-c, --createcandidate: to create BIDS candidates in LORIS (optional)\n'
         '\t-s, --createsession  : to create BIDS sessions in LORIS (optional)\n'
