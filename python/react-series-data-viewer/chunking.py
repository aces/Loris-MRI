--- conflicted
+++ resolved
@@ -204,10 +204,7 @@
     channel_chunks_list, time_interval, signal_range, channel_names, channel_ranges = mne_file_to_chunks(
         path, chunk_size, loader, from_channel_name, channel_count
     )
-<<<<<<< HEAD
-=======
-
->>>>>>> 25d9fb65
+
     if downsamplings is not None:
         channel_chunks_list = channel_chunks_list[:downsamplings]
 
