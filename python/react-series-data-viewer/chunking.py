--- conflicted
+++ resolved
@@ -90,29 +90,15 @@
     channel_metadata,
     chunk_size,
     downsamplings,
-<<<<<<< HEAD
-    channel_chunks_list,
-    valid_samples_in_last_chunk,
-=======
     shapes,
->>>>>>> 25d9fb65
     trace_types={}
 ):
     json_dict = OrderedDict([
         ('timeInterval', list(time_interval)),
         ('seriesRange', series_range),
         ('chunkSize', chunk_size),
-<<<<<<< HEAD
-        ('downsamplings', list(downsamplings)),
-        ('shapes', [
-            list(downsampled.shape)
-            for downsampled in channel_chunks_list
-        ]),
-        ('validSamples', valid_samples_in_last_chunk),
-=======
         ('downsamplings', downsamplings),
         ('shapes', shapes),
->>>>>>> 25d9fb65
         ('traceTypes', trace_types),
         ('channelMetadata', channel_metadata)
     ])
@@ -222,17 +208,10 @@
                           channel_count=None, downsamplings=None, prefix=None, destination=None):
 
     chunk_dir = chunk_dir_path(path, prefix=prefix, destination=destination)
-<<<<<<< HEAD
     channel_chunks_list, time_interval, signal_range, \
         channel_names, channel_ranges, valid_samples_in_last_chunk = \
         mne_file_to_chunks(path, chunk_size, loader, from_channel_name, channel_count)
     
-=======
-    channel_chunks_list, time_interval, signal_range, channel_names, channel_ranges = mne_file_to_chunks(
-        path, chunk_size, loader, from_channel_name, channel_count
-    )
-
->>>>>>> 25d9fb65
     if downsamplings is not None:
         channel_chunks_list = channel_chunks_list[:downsamplings]
 
@@ -251,13 +230,7 @@
         signal_range,
         channel_metadata,
         chunk_size,
-<<<<<<< HEAD
-        range(len(channel_chunks_list)),
-        channel_chunks_list,
-        valid_samples_in_last_chunk
-=======
         list(range(len(channel_chunks_list))),
         [list(downsampled.shape) for downsampled in channel_chunks_list]
->>>>>>> 25d9fb65
     )
     write_chunks(chunk_dir, channel_chunks_list, from_channel_index)