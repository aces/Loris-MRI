--- conflicted
+++ resolved
@@ -61,15 +61,9 @@
 
     # get the options provided by the user
     loris_getopt_obj = LorisGetOpt(usage, options_dict)
-<<<<<<< HEAD
-
     """
 
-=======
-    """
-
-
->>>>>>> b5eff4d7
+
     def __init__(self, usage, options_dict, script_name):
         """
         Initialize the class, run GetOpt and populate the options_dict with the values that
@@ -111,14 +105,6 @@
         # ---------------------------------------------------------------------------------------------
         s3_endpoint = self.config_db_obj.get_config("AWS_S3_Endpoint")
         s3_bucket_name = self.config_db_obj.get_config("AWS_S3_Default_Bucket")
-<<<<<<< HEAD
-        self.s3_obj = AwsS3(
-            aws_access_key_id=self.config_file.s3["aws_access_key_id"],
-            aws_secret_access_key=self.config_file.s3["aws_secret_access_key"],
-            aws_endpoint_url=s3_endpoint if s3_endpoint else self.config_file.s3["aws_s3_endpoint_url"],
-            bucket_name=s3_bucket_name if s3_bucket_name else self.config_file.s3["aws_s3_bucket_name"]
-        )
-=======
         self.s3_obj = None
         if hasattr(self.config_file, 's3'):
             if not self.config_file.s3["aws_access_key_id"] or not self.config_file.s3["aws_secret_access_key"]:
@@ -143,7 +129,6 @@
                     "[WARNING] Could not connect to an S3 server, "
                     + f"the dataDirBasepath location will be used. Error was\n{err}"
                 )
->>>>>>> b5eff4d7
 
         self.check_options_file_path_exists()
 
@@ -246,10 +231,6 @@
         for key in self.options_dict:
             opt_value = self.options_dict[key]["value"]
             if self.options_dict[key]["is_path"] and opt_value and opt_value.startswith('s3://'):
-<<<<<<< HEAD
-                try:
-                    file_path = os.path.join(self.tmp_dir, os.path.basename(opt_value))
-=======
                 if not self.s3_obj:
                     print(
                         f"\n[ERROR   ] No valid S3 connection, please check that S3 is correctly configured"
@@ -258,7 +239,6 @@
                     sys.exit(lib.exitcode.S3_SETTINGS_FAILURE)
                 try:
                     file_path = os.path.join(self.tmp_dir, os.path.basename(os.path.normpath(opt_value)))
->>>>>>> b5eff4d7
                     self.s3_obj.download_file(opt_value, file_path)
                     self.options_dict[key]["s3_url"] = opt_value
                     self.options_dict[key]["value"] = file_path
