--- conflicted
+++ resolved
@@ -1,12 +1,7 @@
 """This class performs DICOM archive related database queries and common checks"""
 
-<<<<<<< HEAD
 from lib.database_lib.tarchive_series import TarchiveSeries
 import lib.utilities as utilities
-
-=======
-import lib.utilities as utilities
->>>>>>> c69c89d0
 
 __license__ = "GPLv3"
 
