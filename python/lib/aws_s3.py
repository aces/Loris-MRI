--- conflicted
+++ resolved
@@ -58,17 +58,9 @@
         (s3_bucket_name, s3_bucket, s3_file_name) = self.get_s3_object_path_part(s3_object_name)
 
         # Upload the file
-        s3_prefix = f"s3://{self.bucket_name}/"
-        s3_file_name = object_name[len(s3_prefix):] if object_name.startswith(s3_prefix) else object_name
-
         try:
-<<<<<<< HEAD
-            print(f"Uploading {s3_file_name} to {self.aws_endpoint_url}/{self.bucket_name}")
-            self.s3_bucket_obj.upload_file(file_name, s3_file_name)
-=======
             print(f"Uploading {s3_file_name} to {self.aws_endpoint_url}/{s3_bucket_name}")
             s3_bucket.upload_file(file_name, s3_file_name)
->>>>>>> b5eff4d7
         except ClientError as err:
             raise Exception(f"{file_name} upload failure - {format(err)}")
 
@@ -141,14 +133,6 @@
          :type destination_file: str
         """
 
-<<<<<<< HEAD
-        s3_prefix = f"s3://{self.bucket_name}/"
-        s3_file_name = s3_object_name[len(s3_prefix):] if s3_object_name.startswith(s3_prefix) else s3_object_name
-
-        try:
-            print(f"Downloading {s3_file_name} from {self.aws_endpoint_url}/{self.bucket_name} to {destination_file}")
-            self.s3_bucket_obj.download_file(s3_file_name, destination_file)
-=======
         (s3_bucket_name, s3_bucket, s3_file_name) = self.get_s3_object_path_part(s3_object_name)
 
         try:
@@ -164,7 +148,6 @@
                     continue
 
                 s3_bucket.download_file(obj.key, target)
->>>>>>> b5eff4d7
         except ClientError as err:
             raise Exception(f"{s3_object_name} download failure = {format(err)}")
 
@@ -176,18 +159,6 @@
          :type s3_object_name: str
         """
 
-<<<<<<< HEAD
-        s3_bucket_prefix = f"s3://{self.bucket_name}/"
-        s3_file_name = s3_object_name[len(s3_bucket_prefix):] \
-            if s3_object_name.startswith(s3_bucket_prefix) else s3_object_name
-        objects_to_delete = [{'Key': obj.key} for obj in
-                             self.s3_bucket_obj.objects.filter(Prefix=s3_file_name)]
-        self.s3_bucket_obj.delete_objects(
-            Delete={
-                'Objects': objects_to_delete
-            }
-        )
-=======
         print(f"Deleting {s3_object_name}")
 
         try:
@@ -217,5 +188,4 @@
         s3_bucket = self.s3.Bucket(s3_bucket_name)
         s3_file_name = s3_path_part[1]
 
-        return (s3_bucket_name, s3_bucket, s3_file_name)
->>>>>>> b5eff4d7
+        return (s3_bucket_name, s3_bucket, s3_file_name)