--- conflicted
+++ resolved
@@ -98,10 +98,8 @@
             print(f"Downloading {s3_file_name} from {self.aws_endpoint_url}/{self.bucket_name} to {destination_file}")
             self.s3_bucket_obj.download_file(s3_file_name, destination_file)
         except ClientError as err:
-<<<<<<< HEAD
             raise Exception(f"{s3_object_name} download failure = {format(err)}")
-=======
-            raise Exception(f"{s3_object_name} download failure = {format(err)}")
+
 
     def delete_file(self, s3_object_name):
         """
@@ -120,5 +118,4 @@
             Delete={
                 'Objects': objects_to_delete
             }
-        )
->>>>>>> 0d828617
+        )