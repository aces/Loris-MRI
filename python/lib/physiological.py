--- conflicted
+++ resolved
@@ -180,7 +180,6 @@
             value=value
         )
 
-<<<<<<< HEAD
     def get_project_id(self, physiological_file_id):
         """
         Ultimately obtains ProjectID from Project table using PhysiologicalFileID
@@ -199,12 +198,6 @@
                   "WHERE PhysiologicalFileID = %s"
                   ")",
             args=(physiological_file_id,)
-=======
-        self.db.insert(
-            table_name='physiological_parameter_file',
-            column_names=parameter_file_fields,
-            values=parameter_file_values
->>>>>>> a0212008
         )
         return int(results[0]['ProjectID'])
 
