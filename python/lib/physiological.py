--- conflicted
+++ resolved
@@ -507,7 +507,6 @@
             physiological_file_id, 'channel_file_blake2b_hash', blake2
         )
 
-<<<<<<< HEAD
     def insert_event_metadata(self, event_metadata, event_metadata_file, physiological_file_id, blake2):
         """
         Inserts the events metadata information read from the file *events.json
@@ -579,8 +578,6 @@
             physiological_file_id, 'event_file_json_blake2b_hash', blake2
         )
 
-=======
->>>>>>> 3a45d1e4
     def insert_event_file_legacy(self, event_data, event_file, physiological_file_id,
                                  blake2):
         """
@@ -674,7 +671,6 @@
             physiological_file_id, 'event_file_blake2b_hash', blake2
         )
 
-<<<<<<< HEAD
     def insert_event_assembled_hed_tags(self, data_dir, event_tsv, event_json, physio_file_id):
         """
         Assembles physiological event HED annotations.
@@ -712,8 +708,6 @@
                         "WHERE PhysiologicalTaskEventID = %s"
                     self.db.update(query=updateAssembledHED, args=(assembledHED, eventID,))
 
-=======
->>>>>>> 3a45d1e4
     def insert_event_file(self, event_data, event_file, physiological_file_id,
                           blake2):
         """
@@ -832,13 +826,8 @@
                 # table cols
                 add_event_fields = (
                     'PhysiologicalTaskEventID',
-<<<<<<< HEAD
-                    'TaskName',
-                    'TaskValue'
-=======
                     'PropertyName',
                     'PropertyValue'
->>>>>>> 3a45d1e4
                 )
                 # each additional fields is a new entry
                 add_event_values = []
