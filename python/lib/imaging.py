--- conflicted
+++ resolved
@@ -250,10 +250,7 @@
 
         series_uid = scan_param["SeriesInstanceUID"] if "SeriesInstanceUID" in scan_param.keys() else None
         image_type = str(scan_param["ImageType"]) if "ImageType" in scan_param.keys() else None
-<<<<<<< HEAD
-=======
         echo_time = str(scan_param["EchoTime"]) if "EchoTime" in scan_param.keys() else None
->>>>>>> 3a45d1e4
         echo_number = repr(scan_param["EchoNumber"]) if "EchoNumber" in scan_param.keys() else None
         phase_encoding_dir = scan_param["PhaseEncodingDirection"] \
             if "PhaseEncodingDirection" in scan_param.keys() else None
@@ -263,11 +260,7 @@
         for row in existing_prot_viol_scans:
             if row['SeriesUID'] == series_uid \
                     and row['PhaseEncodingDirection'] == phase_encoding_dir \
-<<<<<<< HEAD
-                    and row['image_type'] == image_type \
-=======
                     and row['TE_range'] == echo_time \
->>>>>>> 3a45d1e4
                     and row['EchoNumber'] == echo_number:
                 return
 
@@ -976,8 +969,6 @@
 
         return files_list
 
-<<<<<<< HEAD
-=======
     def get_list_of_files_already_inserted_for_session_id(self, session_id):
         """
         Get the list of filenames already inserted for a given SessionID.
@@ -998,7 +989,6 @@
 
         return files_list
 
->>>>>>> 3a45d1e4
     def get_list_of_fmap_files_sorted_by_acq_time(self, files_list):
         """
         Get the list of fieldmap acquisitions that requires the IntendedFor field in their JSON file.
