--- conflicted
+++ resolved
@@ -707,13 +707,9 @@
 
         matching_protocols_list = []
         for protocol in protocols_list:
-<<<<<<< HEAD
-            if protocol['series_description_regex']:
-=======
             if scan_type_id and protocol['Scan_type'] == scan_type_id:
                 matching_protocols_list.append(protocol['Scan_type'])
             elif protocol['series_description_regex']:
->>>>>>> 0d828617
                 if re.search(
                         rf"{protocol['series_description_regex']}", scan_param['SeriesDescription'], re.IGNORECASE
                 ):
