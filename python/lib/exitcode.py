"""Set exit codes for the python script. Note that they should be identical to the
Perl ones that are in uploadNeuroDB/NeuroDB/ExitCodes.pm"""


__license__ = "GPLv3"


# -- Script ran successfully
SUCCESS = 0  # yeah!! Success!!

# -- Common input error checks & setting failures (exit codes from 1 to 19)
GETOPT_FAILURE      = 1  # if no getOptions were set
PROFILE_FAILURE     = 2  # if no profile file specified
MISSING_ARG         = 3  # if missing script's argument(s)
DB_SETTINGS_FAILURE = 4  # if DB settings in profile file are not set
INVALID_PATH        = 5  # if path to file or folder does not exist
INVALID_ARG         = 6  # if one of the program argument is invalid
INVALID_IMPORT      = 7  # if an import statement failed


# -- Common database related failures (exit codes from 20 to 39)
FILE_NOT_UNIQUE = 20  # if file to register is not unique & already inserted
INSERT_FAILURE  = 21  # if an INSERT query failed
CORRUPTED_FILE  = 22  # if mismatch between file's hash & the hash stored in db
SELECT_FAILURE  = 23  # if a SELECT query did not return anything
UPDATE_FAILURE  = 24  # if an UPDATE query failed
BAD_CONFIG_SETTING     = 25  # if bad config setting
MISSING_CONFIG_SETTING = 26  # if config setting has not been set in the Config module

# -- Common configuration failures (exit codes from 40 to 59)
INVALID_ENVIRONMENT_VAR       = 40  # missing or invalid environment variable
PROJECT_CUSTOMIZATION_FAILURE = 41  # missing a function or a custom variable


# -- Common file manipulation failures (exit codes from 60 to 79)
EXTRACTION_FAILURE      = 60  # if archive extraction failed
FILE_TYPE_CHECK_FAILURE = 61  # if different file type from what's expected
INVALID_DICOM           = 62  # if DICOM is invalid
MISSING_FILES           = 63  # if there are missing files from what's expected
UNREADABLE_FILE         = 64  # if could not properly read a file content
COPY_FAILURE            = 65  # if copy failed
CREATE_DIR_FAILURE      = 66  # if dir creation failed

# -- Other common generic failures (exit codes from 80 to 149)
CLEANUP_FAILURE           = 80  # if cleanup after script execution failed
MISSING_TOOL_VERSION      = 81  # if missing the tool version information
PROGRAM_EXECUTION_FAILURE = 82  # if script execution failed
TARGET_EXISTS_NO_CLOBBER  = 83  # target already exists but no -clobber option
UNKNOWN_PROTOCOL          = 84  # if unknown acq protocol for the file to insert
NOT_A_SINGLE_STUDY        = 85  # if the upload regroups multiple studies
GET_SUBJECT_ID_FAILURE    = 86  # if could not determine subject IDs
GET_SESSION_ID_FAILURE    = 87  # if could not determine session ID
CREATE_SESSION_FAILURE    = 88  # if could not create a session

PHANTOM_ENTRY_FAILURE = 150  # if the phantom entry in the text file is not 'N' nor 'Y'
FILENAME_MISMATCH     = 151  # if patient name and filename do not match

<<<<<<< HEAD
CHUNK_CREATION_FAILURE = 161

CANDIDATE_MISMATCH      = 181
=======
GET_OUTPUT_LIST_FAILURE = 160  # if could not get the list of derived data for file
CHUNK_CREATION_FAILURE  = 161

INVALID_TARCHIVE        = 180  # if tarchive validation is not set to 1 in the mri_upload table
CANDIDATE_MISMATCH      = 181  # if candidate PSCID and CandID do not match
>>>>>>> 049414ed
BIDS_CANDIDATE_MISMATCH = 182

NO_VALID_NIfTI_CREATED = 190<|MERGE_RESOLUTION|>--- conflicted
+++ resolved
@@ -55,17 +55,11 @@
 PHANTOM_ENTRY_FAILURE = 150  # if the phantom entry in the text file is not 'N' nor 'Y'
 FILENAME_MISMATCH     = 151  # if patient name and filename do not match
 
-<<<<<<< HEAD
-CHUNK_CREATION_FAILURE = 161
-
-CANDIDATE_MISMATCH      = 181
-=======
 GET_OUTPUT_LIST_FAILURE = 160  # if could not get the list of derived data for file
 CHUNK_CREATION_FAILURE  = 161
 
 INVALID_TARCHIVE        = 180  # if tarchive validation is not set to 1 in the mri_upload table
 CANDIDATE_MISMATCH      = 181  # if candidate PSCID and CandID do not match
->>>>>>> 049414ed
 BIDS_CANDIDATE_MISMATCH = 182
 
 NO_VALID_NIfTI_CREATED = 190