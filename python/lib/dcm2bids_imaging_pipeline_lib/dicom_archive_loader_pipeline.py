import json
import os
import re
import subprocess
import sys

import lib.exitcode
import lib.utilities
from lib.dcm2bids_imaging_pipeline_lib.base_pipeline import BasePipeline

__license__ = "GPLv3"


class DicomArchiveLoaderPipeline(BasePipeline):
    """
    Pipeline that extends the BasePipeline class to add some specific DICOM archive loader processes
    such as dcm2niix conversion, protocol identification and registration into the proper imaging tables.

    Functions that starts with _ are functions specific to the DicomArchiveLoaderPipeline class.
    """

    def __init__(self, loris_getopt_obj, script_name):
        """
        Initiate the DicomArchiveLoaderPipeline class and runs the different steps required to convert the
        DICOM archive into NIfTI files with BIDS associated files and register them into the imaging tables.
        It will run the protocol identification and inserts the NIfTI files into the files tables if the
        protocol was identified. Otherwise, scan will be recorded in mri_protocol_violated_scans or
        mri_violations_log table depending on the violation.

        :param loris_getopt_obj: the LorisGetOpt object with getopt values provided to the pipeline
         :type loris_getopt_obj: LorisGetOpt obj
        :param script_name: name of the script calling this class
         :type script_name: str
        """

        super().__init__(loris_getopt_obj, script_name)
        self.series_uid = self.options_dict["series_uid"]["value"]
        self.tarchive_path = os.path.join(
            self.data_dir, "tarchive", self.dicom_archive_obj.tarchive_info_dict["ArchiveLocation"]
        )
        self.tarchive_id = self.dicom_archive_obj.tarchive_info_dict["TarchiveID"]

        # ---------------------------------------------------------------------------------------------
        # Run the DICOM archive validation script to check if the DICOM archive is valid
        # ---------------------------------------------------------------------------------------------
        self._run_dicom_archive_validation_pipeline()

        # ---------------------------------------------------------------------------------------------
        # Extract DICOM files from the tarchive
        # ---------------------------------------------------------------------------------------------
        self.extracted_dicom_dir = self.imaging_obj.extract_files_from_dicom_archive(
            os.path.join(self.data_dir, 'tarchive', self.dicom_archive_obj.tarchive_info_dict["ArchiveLocation"]),
            self.tmp_dir
        )

        # ---------------------------------------------------------------------------------------------
        # Run dcm2niix to generate the NIfTI files with a JSON file storing imaging parameters
        # ---------------------------------------------------------------------------------------------
        self.nifti_tmp_dir = self._run_dcm2niix_conversion()

        # ---------------------------------------------------------------------------------------------
        # Get S3 object from loris_getopt object
        # ---------------------------------------------------------------------------------------------
        self.s3_obj = self.loris_getopt_obj.s3_obj

        # ---------------------------------------------------------------------------------------------
        # Get the list of NIfTI files to run through NIfTI insertion pipeline
        # ---------------------------------------------------------------------------------------------
        self.excluded_series_desc_regex_list = self.config_db_obj.get_config("excluded_series_description")
        self.nifti_files_to_insert = self._get_nifti_files_to_insert()
        self.file_to_insert_count = len(self.nifti_files_to_insert) + 1
        if self.file_to_insert_count < 1:
            message = "No data could be converted into valid NIfTI files."
            if type(self.excluded_series_desc_regex_list) is str:
                message += f"{self.excluded_series_desc_regex_list} will not be considered!"
            else:
                message += f"{', '.join(self.excluded_series_desc_regex_list)} will not be considered!"
            self.log_error_and_exit(message, lib.exitcode.NO_VALID_NIfTI_CREATED, is_error="Y", is_verbose="N")
        else:
            message = f"Number of NIfTI files that will be considered for insertion into the database: " \
                      f"{self.file_to_insert_count}"
            self.log_info(message, is_error="N", is_verbose="Y")

        # ---------------------------------------------------------------------------------------------
        # Loop through NIfTI files and call run_nifti_insertion.pl
        # ---------------------------------------------------------------------------------------------
        self.inserted_file_count = 0
        self._loop_through_nifti_files_and_insert()

        # ---------------------------------------------------------------------------------------------
        # If at least one file inserted, move DICOM archive into year subfolder
        # ---------------------------------------------------------------------------------------------
        if self.inserted_file_count > 0:
            self._move_and_update_dicom_archive()
            self._compute_snr()
            self._add_intended_for_to_fieldmap_json_files()
            self._order_modalities_per_acquisition_type()
            self._update_mri_upload()

        self._get_summary_of_insertion()
        self.remove_tmp_dir()  # remove temporary directory
        sys.exit(lib.exitcode.SUCCESS)

    def _run_dicom_archive_validation_pipeline(self):
        """
        Runs the script `run_dicom_archive_validation.py` to ensure the DICOM archive to process is valid.
        Once the script is done running, check in the database that the mri_upload table was properly updated.
        If not, self.check_if_tarchive_validated_in_db() will exit and log the error in the notification spool
        table and log files.
        """

        validation_command = [
            "run_dicom_archive_validation.py",
            "-p", self.options_dict["profile"]["value"],
            "-t", self.tarchive_path,
            "-u", str(self.upload_id)
        ]
        if self.verbose:
            validation_command.append("-v")

        validation_process = subprocess.Popen(validation_command, stdout=subprocess.PIPE, stderr=subprocess.STDOUT)
        validation_process.communicate()
        if validation_process.returncode == 0:
            message = f"run_dicom_archive_validation.py successfully executed for UploadID {self.upload_id} " \
                      f"and ArchiveLocation {self.tarchive_path}"
            self.log_info(message, is_error="N", is_verbose="Y")
            # reset mri_upload to Inserting as run_dicom_archive_validation.py will set Inserting=0 after execution
            self.imaging_upload_obj.update_mri_upload(upload_id=self.upload_id, fields=('Inserting',), values=('1',))
        else:
            message = f"run_dicom_archive_validation.py failed validation for UploadID {self.upload_id}" \
                      f"and ArchiveLocation {self.tarchive_path}. Exit code was {validation_process.returncode}."
            self.log_error_and_exit(message, lib.exitcode.INVALID_DICOM, is_error="Y", is_verbose="N")

        # now that the DICOM archive validation has run, check the database to ensure the validation was completed
        # and correctly updated in the DB
        self.check_if_tarchive_validated_in_db()

    def _run_dcm2niix_conversion(self):
        """
        Run the conversion to NIfTI files with JSON side car files that store scan parameters.
        The converter is run with the following options:
            - `-ba n`  => generate the BIDS compatible JSON side car which will contain PII information such as
                          dates, SeriesUID and PatientName (previously deidentified to PSCID_CandID_Visit)
            - `-z y`   => generate a GZIP NIfTI file to save disk space

        :return: path to the directory with the generated NIfTI and associated files (JSON, bval, bvec)
         :rtype: str
        """

        nifti_tmp_dir = os.path.join(self.tmp_dir, "nifti_files")
        os.makedirs(nifti_tmp_dir)

        converter = self.config_db_obj.get_config("converter")
        if not re.search('.*dcm2niix.*', converter, re.IGNORECASE):
            message = f"{converter} does not appear to be a dcm2niix binary."
            self.log_error_and_exit(message, lib.exitcode.PROJECT_CUSTOMIZATION_FAILURE, is_error="Y", is_verbose="N")

        dcm2niix_process = subprocess.Popen(
            [converter, "-ba", "n", "-z", "y", "-o", nifti_tmp_dir, self.extracted_dicom_dir],
            stdout=subprocess.PIPE,
            stderr=subprocess.STDOUT
        )
        stdout, stderr = dcm2niix_process.communicate()
        self.log_info(stdout, is_error="N", is_verbose="Y")

        return nifti_tmp_dir

    def _get_nifti_files_to_insert(self):
        """
        Read the tmp directory with NIfTI files and gather all NIfTI and side car file information into a list
        of dictionary of the following form:
        [
            {
                "nifti_file": <path to the NIfTI file in the tmp directory>,
                "json_file": <path to the JSON file in the tmp directory>,
                "bval_file": <path to the BVAL file in the tmp directory>,
                "bvec_file": <path to the BVEC file in the tmp directory>
            },
            {
                "nifti_file": <path to the NIfTI file in the tmp directory>,
                "json_file": <path to the JSON file in the tmp directory>,
                "bval_file": <path to the BVAL file in the tmp directory>,
                "bvec_file": <path to the BVEC file in the tmp directory>
            },
            ...
        ]

        :return: list of dictionary with path to files to insert along with NIfTI files that should be considered
                 for insertion. Note: the list will be ordered by series_number.
         :rtype: list
        """

        # get the list of NIfTI files created by the dcm2niix command
        nifti_files_list = [f for f in os.listdir(self.nifti_tmp_dir) if f.endswith(".nii.gz")]

        # organize the files created by dcm2niix as a list of dictionaries with paths to the NIfTI,
        # JSON, BVAL and BVEC files if found on the filesystem for a given NIfTI file
        nifti_files_to_insert_list = []
        for nifti_filename in nifti_files_list:
            nifti_file_path = os.path.join(self.nifti_tmp_dir, nifti_filename)
            json_file_path = nifti_file_path.replace(".nii.gz", ".json")
            bval_file_path = nifti_file_path.replace(".nii.gz", ".bval")
            bvec_file_path = nifti_file_path.replace(".nii.gz", ".bvec")

            # skip if JSON file does not exist or series description should be excluded from insertion
            if not os.path.isfile(json_file_path) or self._is_series_description_to_be_excluded(json_file_path):
                continue

            with open(json_file_path) as json_file:
                json_data_dict = json.load(json_file)

            nifti_file_dict = {
                "nifti_file": nifti_file_path,
                "json_file": json_file_path,
                "SeriesNumber": json_data_dict["SeriesNumber"]
            }
            if os.path.exists(bval_file_path):
                nifti_file_dict["bval_file"] = bval_file_path
            if os.path.exists(bvec_file_path):
                nifti_file_dict["bvec_file"] = bvec_file_path

            nifti_files_to_insert_list.append(nifti_file_dict)

        # sort list of nifti files per series number
        sorted_nifti_files_to_insert_list = sorted(nifti_files_to_insert_list, key=lambda x: x["SeriesNumber"])

        return sorted_nifti_files_to_insert_list

    def _is_series_description_to_be_excluded(self, json_file_path):
        """
        Function that checks whether the Series Description stored in a JSON file matches one of the
        regex of series description to exclude from insertion to the files table.

        :param json_file_path: path to the JSON file to read to grep the series description info
         :type json_file_path: str

        :return: True if the series description matches one of the regex stored in the Config module, False otherwise
         :rtype: bool
        """

        # get the series description from the JSON file
        with open(json_file_path) as json_file:
            json_data_dict = json.load(json_file)

        if "SeriesDescription" not in json_data_dict.keys():
            return False

        series_desc = json_data_dict["SeriesDescription"]

        if type(self.excluded_series_desc_regex_list) is str:
            pattern = re.compile(self.excluded_series_desc_regex_list, re.IGNORECASE)
            return True if re.search(pattern, series_desc) else False
        else:
            for regex in self.excluded_series_desc_regex_list:
                pattern = re.compile(regex, re.IGNORECASE)
                if re.search(pattern, series_desc):
                    return True

    def _loop_through_nifti_files_and_insert(self):
        """
        Loop through the list of NIfTI files to process through run_nifti_insertion.py for insertion
        into the imaging tables of the database.
        """

        for file_dict in self.nifti_files_to_insert:
            nifti_file_path = file_dict["nifti_file"]
            json_file_path = file_dict["json_file"]
            if "bval_file" in file_dict.keys() and "bvec_file" in file_dict.keys():
                bval_file_path = file_dict["bval_file"]
                bvec_file_path = file_dict["bvec_file"]
                self._run_nifti_insertion(nifti_file_path, json_file_path, bval_file_path, bvec_file_path)
            else:
                self._run_nifti_insertion(nifti_file_path, json_file_path)

    def _run_nifti_insertion(self, nifti_file_path, json_file_path, bval_file_path=None, bvec_file_path=None):
        """
        Executes `run_nifti_insertion.py` on the NIfTI file to process.

        :param nifti_file_path: path of the NIfTI file to insert
         :type nifti_file_path: str
        :param json_file_path: path to the side car JSON file
         :type json_file_path: str
        :param bval_file_path: path to the bval file associated to the NIfTI file if there is any
         :type bval_file_path: str
        :param bvec_file_path: path to the bvec file associated to the NIfTI file if there is any
         :type bvec_file_path: str
        """

        nifti_insertion_command = [
            "run_nifti_insertion.py",
            "-p", self.options_dict["profile"]["value"],
            "-u", str(self.upload_id),
            "-n", nifti_file_path,
            "-j", json_file_path,
            "-c"
        ]
        if bval_file_path:
            nifti_insertion_command.extend(["-l", bval_file_path])
        if bvec_file_path:
            nifti_insertion_command.extend(["-e", bvec_file_path])
        if self.verbose:
            nifti_insertion_command.append("-v")

        insertion_process = subprocess.Popen(nifti_insertion_command, stdout=subprocess.PIPE, stderr=subprocess.STDOUT)
        stdout, stderr = insertion_process.communicate()

        if insertion_process.returncode == 0:
            message = f"run_nifti_insertion.py successfully executed for file {nifti_file_path}"
            self.log_info(message, is_error="N", is_verbose="Y")
            self.inserted_file_count += 1
            # reset mri_upload to Inserting as run_nifti_insertion.py will set Inserting=0 after execution
            self.imaging_upload_obj.update_mri_upload(upload_id=self.upload_id, fields=('Inserting',), values=('1',))
        else:
            message = f"run_nifti_insertion.py failed for file {nifti_file_path}.\n{stdout}"
            print(stdout)
            self.log_info(message, is_error="Y", is_verbose="Y")

    def _move_and_update_dicom_archive(self):
        """
        Moves the DICOM archive into a year subfolder (if a date is available for the DICOM archive) and update
        the `tarchive` table with the new `ArchiveLocation` and `SessionID`.
        """

        tarchive_id = self.tarchive_id
        acq_date = self.dicom_archive_obj.tarchive_info_dict["DateAcquired"]
        archive_location = self.dicom_archive_obj.tarchive_info_dict["ArchiveLocation"]

        fields_to_update = ("SessionID",)
        values_for_update = (self.session_obj.session_id,)
        pattern = re.compile("^[0-9]{4}/")
        if acq_date and not pattern.match(archive_location):
            # move the DICOM archive into a year subfolder
            year_subfolder = acq_date.strftime("%Y")
            new_archive_location = os.path.join(year_subfolder, archive_location)
            destination_dir_path = os.path.join(self.data_dir, "tarchive", year_subfolder)
            new_tarchive_path = os.path.join(destination_dir_path, archive_location)
            if not os.path.exists(destination_dir_path):
                # create the year subfolder is it does not exist yet on the filesystem
                os.makedirs(destination_dir_path)
            os.replace(self.tarchive_path, new_tarchive_path)
            self.tarchive_path = new_tarchive_path
            # add the new archive location to the list of fields to update in the tarchive table
            fields_to_update += ("ArchiveLocation",)
            values_for_update += (new_archive_location,)

        self.dicom_archive_obj.tarchive_db_obj.update_tarchive(tarchive_id, fields_to_update, values_for_update)

    def _compute_snr(self):
        # TODO: to be implemented later on. No clear paths as to how to compute that
        pass

    def _add_intended_for_to_fieldmap_json_files(self):
        """
        Add IntendedFor field in JSON file of fieldmap acquisitions according to BIDS standard for fieldmaps.
        """

        fmap_files_dict = self.imaging_obj.determine_intended_for_field_for_fmap_json_files(self.tarchive_id)
        if not fmap_files_dict:
            return

        for key in fmap_files_dict.keys():
            sorted_fmap_files_list = fmap_files_dict[key]
<<<<<<< HEAD
=======
            for fmap_dict in sorted_fmap_files_list:
                if fmap_dict['json_file_path'].startswith('s3://') and not self.s3_obj:
                    message = "[ERROR   ] S3 configs not configured properly"
                    self.log_error_and_exit(message, lib.exitcode.S3_SETTINGS_FAILURE, is_error="Y", is_verbose="N")
>>>>>>> b5eff4d7
            self.imaging_obj.modify_fmap_json_file_to_write_intended_for(
                sorted_fmap_files_list, self.s3_obj, self.tmp_dir
            )

    def _order_modalities_per_acquisition_type(self):
        """
        Determine the file order based on the modality and populated the `files` table field `AcqOrderPerModality`.
        """

        tarchive_id = self.tarchive_id
        scan_type_id_list = self.imaging_obj.files_db_obj.select_distinct_acquisition_protocol_id_per_tarchive_source(
            tarchive_id
        )
        for scan_type_id in scan_type_id_list:
            results = self.imaging_obj.files_db_obj.get_file_ids_and_series_number_per_scan_type_and_tarchive_id(
                tarchive_id, scan_type_id
            )
            file_id_series_nb_ordered_list = sorted(results, key=lambda x: x["SeriesNumber"])
            acq_number = 0
            for item in file_id_series_nb_ordered_list:
                file_id = item["FileID"]
                acq_number += 1
                self.imaging_obj.files_db_obj.update_files(file_id, ("AcqOrderPerModality",), (acq_number,))

    def _update_mri_upload(self):
        """
        Update the `mri_upload` table with summary of processing. The following fields will be updated:
            - `Inserting`              => 0 (since the processing on that upload is finished)
            - `InsertionComplete`      => 1 (since the insertion has been completed)
            - `number_of_mincInserted` => total number of NIfTI files found in the `files` table for the `TarchiveID`
                                          associated to the upload
            - `number_of_mincCreated`  => number of NIfTI files created by dcm2niix to consider for insertion
            - `SessionID`              => `SessionID` associated to the upload
        """

        files_inserted_list = self.imaging_obj.files_db_obj.get_files_inserted_for_tarchive_id(self.tarchive_id)
        self.imaging_upload_obj.update_mri_upload(
            upload_id=self.upload_id,
            fields=("Inserting", "InsertionComplete", "number_of_mincInserted", "number_of_mincCreated", "SessionID"),
            values=("0", "1", len(files_inserted_list), len(self.nifti_files_to_insert), self.session_obj.session_id)
        )

    def _get_summary_of_insertion(self):
        """
        Generate a summary of the DICOM archive loader pipeline execution. That summary will include the following
        information:
            - DICOM archive info (`TarchiveID` and DICOM archive path)
            - number of files inserted into the files table
            - number of files inserted into the mri_protocol_violated_scans table
            - number of files inserted into the mri_violations_log with Severity=exclude
            - path to the log file
        """

        files_results = self.imaging_obj.files_db_obj.get_files_inserted_for_tarchive_id(self.tarchive_id)
        files_inserted_list = [v["File"] for v in files_results] if files_results else None
        prot_viol_results = self.imaging_obj.mri_prot_viol_scan_db_obj.get_protocol_violations_for_tarchive_id(
            self.tarchive_id
        )
        protocol_violations_list = [v["minc_location"] for v in prot_viol_results] if prot_viol_results else None
        excl_viol_results = self.imaging_obj.mri_viol_log_db_obj.get_violations_for_tarchive_id(
            self.tarchive_id, "exclude"
        )
        excluded_violations_list = [v["MincFile"] for v in excl_viol_results] if excl_viol_results else None

        nb_files_inserted = len(files_inserted_list) if files_inserted_list else 0
        nb_prot_violation = len(protocol_violations_list) if protocol_violations_list else 0
        nb_excluded_viol = len(excluded_violations_list) if excluded_violations_list else 0

        files_list = ', '.join(files_inserted_list) if files_inserted_list else 0
        prot_viol_list = ', '.join(protocol_violations_list) if protocol_violations_list else 0
        excl_viol_list = ', '.join(excluded_violations_list) if excluded_violations_list else 0

        summary = f"""
        Finished processing UploadID {self.upload_id}!
        - DICOM archive info: {self.tarchive_id} => {self.tarchive_path}
        - {nb_files_inserted} files were inserted into the files table: {files_list}
        - {nb_prot_violation} files did not match any protocol: {prot_viol_list}
        - {nb_excluded_viol} files were exclusionary violations: {excl_viol_list}
        - Log of process in {self.log_obj.log_file}
        """
        self.log_info(summary, is_error="N", is_verbose="Y")<|MERGE_RESOLUTION|>--- conflicted
+++ resolved
@@ -360,13 +360,10 @@
 
         for key in fmap_files_dict.keys():
             sorted_fmap_files_list = fmap_files_dict[key]
-<<<<<<< HEAD
-=======
             for fmap_dict in sorted_fmap_files_list:
                 if fmap_dict['json_file_path'].startswith('s3://') and not self.s3_obj:
                     message = "[ERROR   ] S3 configs not configured properly"
                     self.log_error_and_exit(message, lib.exitcode.S3_SETTINGS_FAILURE, is_error="Y", is_verbose="N")
->>>>>>> b5eff4d7
             self.imaging_obj.modify_fmap_json_file_to_write_intended_for(
                 sorted_fmap_files_list, self.s3_obj, self.tmp_dir
             )
