import datetime
import getpass
import hashlib
import json
import lib.exitcode
import os
import re
import subprocess
import sys

from lib.dcm2bids_imaging_pipeline_lib.base_pipeline import BasePipeline
from pyblake2 import blake2b

__license__ = "GPLv3"


class NiftiInsertionPipeline(BasePipeline):
    """
    Pipeline that extends the BasePipeline class to add some specific NIfTI insertion processes
    such as protocol identification and registration into the proper imaging tables.

    Functions that starts with _ are functions specific to the NiftiInsertionPipeline class.
    """

    def __init__(self, loris_getopt_obj, script_name):
        """
        Initiate the NiftiInsertionPipeline class and runs the different steps required to insert a
        NIfTI file with BIDS associated files into the imaging tables.
        It will run the protocol identification and inserts the NIfTI file into the files tables if the
        protocol was identified. Otherwise, scan will be recorded in mri_protocol_violated_scans or
        mri_violations_log table depending on the violation.

        :param loris_getopt_obj: the LorisGetOpt object with getopt values provided to the pipeline
         :type loris_getopt_obj: LorisGetOpt obj
        :param script_name: name of the script calling this class
         :type script_name: str
        """
        super().__init__(loris_getopt_obj, script_name)
        self.nifti_path = self.options_dict["nifti_path"]["value"]
        self.nifti_s3_url = self.options_dict["nifti_path"]["s3_url"] \
            if 's3_url' in self.options_dict["nifti_path"].keys() else None
        self.nifti_blake2 = blake2b(self.nifti_path.encode('utf-8')).hexdigest()
        self.nifti_md5 = hashlib.md5(self.nifti_path.encode()).hexdigest()
        self.json_path = self.options_dict["json_path"]["value"]
        self.json_blake2 = blake2b(self.json_path.encode('utf-8')).hexdigest() if self.json_path else None
        self.bval_path = self.options_dict["bval_path"]["value"]
        self.bval_blake2 = blake2b(self.bval_path.encode('utf-8')).hexdigest() if self.bval_path else None
        self.bvec_path = self.options_dict["bvec_path"]["value"]
        self.bvec_blake2 = blake2b(self.bvec_path.encode('utf-8')).hexdigest() if self.bval_path else None
        self.json_md5 = hashlib.md5(self.json_path.encode()).hexdigest()
        self.loris_scan_type = self.options_dict["loris_scan_type"]["value"]
        self.bypass_extra_checks = self.options_dict["bypass_extra_checks"]["value"]

        # ---------------------------------------------------------------------------------------------
        # Set 'Inserting' flag to 1 in mri_upload
        # ---------------------------------------------------------------------------------------------
        self.imaging_upload_obj.update_mri_upload(upload_id=self.upload_id, fields=('Inserting',), values=('1',))

        # ---------------------------------------------------------------------------------------------
        # Get S3 object from loris_getopt object
        # ---------------------------------------------------------------------------------------------
        self.s3_obj = self.loris_getopt_obj.s3_obj

        # ---------------------------------------------------------------------------------------------
        # Check the mri_upload table to see if the DICOM archive has been validated
        # ---------------------------------------------------------------------------------------------
        self.check_if_tarchive_validated_in_db()

        # ---------------------------------------------------------------------------------------------
        # Load the JSON file object with scan parameters if a JSON file was provided
        # ---------------------------------------------------------------------------------------------
        self.json_file_dict = self._load_json_sidecar_file()
        self._add_step_and_space_params_to_json_file_dict()

        # ---------------------------------------------------------------------------------------------
        # Get the mapping dictionary between BIDS and MINC terms
        # ---------------------------------------------------------------------------------------------
        self.bids_mapping_dict = self.imaging_obj.get_bids_to_minc_terms_mapping()

        # ---------------------------------------------------------------------------------------------
        # Check that the PatientName in NIfTI and DICOMs are the same and then validate the Subject IDs
        # ---------------------------------------------------------------------------------------------
        if self.dicom_archive_obj.tarchive_info_dict.keys():
            self._validate_nifti_patient_name_with_dicom_patient_name()
            self.subject_id_dict = self.imaging_obj.determine_subject_ids(
                self.dicom_archive_obj.tarchive_info_dict, self.scanner_id
            )
        else:
            self._determine_subject_ids_based_on_json_patient_name()
        self.validate_subject_ids()
        if "CandMismatchError" in self.subject_id_dict.keys():
            self.imaging_obj.insert_mri_candidate_errors(
                self.dicom_archive_obj.tarchive_info_dict["PatientName"],
                self.dicom_archive_obj.tarchive_info_dict["TarchiveID"],
                self.json_file_dict,
                self.nifti_path,
                self.subject_id_dict["CandMismatchError"]
            )
            if self.nifti_s3_url:  # push candidate errors to S3 if provided file was on S3
                self._run_push_to_s3_pipeline()
            self.log_error_and_exit(
                self.subject_id_dict['CandMismatchError'], lib.exitcode.CANDIDATE_MISMATCH, is_error="Y", is_verbose="N"
            )

        # ---------------------------------------------------------------------------------------------
        # Verify if the image/NIfTI file was not already registered into the database
        # ---------------------------------------------------------------------------------------------
        self._check_if_nifti_file_was_already_inserted()

        # ---------------------------------------------------------------------------------------------
        # Determine/create the session the file should be linked to
        # ---------------------------------------------------------------------------------------------
        self.get_session_info()
        if not self.session_obj.session_info_dict:
            self.create_session()

        # ---------------------------------------------------------------------------------------------
        # Determine acquisition protocol (or register into mri_protocol_violated_scans and exits)
        # ---------------------------------------------------------------------------------------------
        self.scan_type_id, self.mri_protocol_group_id = self._determine_acquisition_protocol()
        if not self.loris_scan_type:
            if not self.scan_type_id:
                self._move_to_trashbin()
                self._register_protocol_violated_scan()
                if self.nifti_s3_url:  # push violations to S3 if provided file was on S3
                    self._run_push_to_s3_pipeline()
                message = f"{self.nifti_path}'s acquisition protocol is 'unknown'."
                self.log_error_and_exit(message, lib.exitcode.UNKNOWN_PROTOCOL, is_error="Y", is_verbose="N")
            else:
                self.scan_type_name = self.imaging_obj.get_scan_type_name_from_id(self.scan_type_id)
        else:
<<<<<<< HEAD
            self.scan_type_id = self.imaging_obj.get_scan_type_id_from_scan_type_name(self.loris_scan_type)
=======
>>>>>>> 0d828617
            if not self.scan_type_id:
                self._move_to_trashbin()
                self._register_protocol_violated_scan()
                if self.nifti_s3_url:  # push violations to S3 if provided file was on S3
                    self._run_push_to_s3_pipeline()
                message = f"{self.nifti_path}'s scan type {self.scan_type_name} provided to run_nifti_insertion.py" \
                          f" is not a valid scan type in the database."
                self.log_error_and_exit(message, lib.exitcode.UNKNOWN_PROTOCOL, is_error="Y", is_verbose="N")

        # ---------------------------------------------------------------------------------------------
        # Determine BIDS scan type info based on scan_type_id
        # ---------------------------------------------------------------------------------------------
        self.bids_categories_dict = self.imaging_obj.get_bids_categories_mapping_for_scan_type_id(self.scan_type_id)
        if not self.bids_categories_dict:
            self._move_to_trashbin()
            self._register_protocol_violated_scan()
            if self.nifti_s3_url:  # push violations to S3 if provided file was on S3
                self._run_push_to_s3_pipeline()
            message = f"Scan type {self.scan_type_name} does not have BIDS tables set up."
            self.log_error_and_exit(message, lib.exitcode.UNKNOWN_PROTOCOL, is_error="Y", is_verbose="N")

        # ---------------------------------------------------------------------------------------------
        # Run extra file checks to determine possible protocol violations
        # ---------------------------------------------------------------------------------------------
        self.warning_violations_list = []
        self.exclude_violations_list = []
        if not self.bypass_extra_checks:
            self.violations_summary = self.imaging_obj.run_extra_file_checks(
                self.session_obj.session_info_dict['ProjectID'],
                self.session_obj.session_info_dict['CohortID'],
                self.session_obj.session_info_dict['Visit_label'],
                self.scan_type_id,
                self.json_file_dict
            )
            self.warning_violations_list = self.violations_summary['warning']
            self.exclude_violations_list = self.violations_summary['exclude']

        # ---------------------------------------------------------------------------------------------
        # Register files in the proper tables
        # ---------------------------------------------------------------------------------------------
        if self.exclude_violations_list:
            self._move_to_trashbin()
            self._register_violations_log(self.exclude_violations_list, self.trashbin_nifti_rel_path)
            self._register_violations_log(self.warning_violations_list, self.trashbin_nifti_rel_path)
            if self.nifti_s3_url:  # push violations to S3 if provided file was on S3
                self._run_push_to_s3_pipeline()
            message = f"{self.nifti_path} violates exclusionary checks listed in mri_protocol_checks. " \
                      f"  List of violations are: {self.exclude_violations_list}"
            self.log_error_and_exit(message, lib.exitcode.UNKNOWN_PROTOCOL, is_error="Y", is_verbose="N")
        else:
            self._move_to_assembly_and_insert_file_info()

        # ---------------------------------------------------------------------------------------------
        # Create the pic images
        # ---------------------------------------------------------------------------------------------
        self._create_pic_image()

        # ---------------------------------------------------------------------------------------------
        # Remove the tmp directory from the file system
        # ---------------------------------------------------------------------------------------------
        self.remove_tmp_dir()

        # ---------------------------------------------------------------------------------------------
        # Push inserted images to S3 if they were downloaded from S3
        # ---------------------------------------------------------------------------------------------
        if self.nifti_s3_url:
            self._run_push_to_s3_pipeline()

        # ---------------------------------------------------------------------------------------------
        # If we get there, the insertion was complete and successful
        # ---------------------------------------------------------------------------------------------
        self.imaging_upload_obj.update_mri_upload(upload_id=self.upload_id, fields=('Inserting',), values=('0',))
        sys.exit(lib.exitcode.SUCCESS)

    def _load_json_sidecar_file(self):
        """
        Loads the JSON file content into a dictionary.

        Note: if no JSON file was provided to the pipeline, the function will return an empty dictionary so that
         information to be stored in <parameter_file> will be added to the JSON dictionary later on.

        :return: dictionary with the information present in the JSON file
         :rtype: dict
        """
        json_path = self.options_dict["json_path"]["value"]

        if not json_path:
            return dict()

        with open(json_path) as json_file:
            json_data_dict = json.load(json_file)

        return json_data_dict

    def _validate_nifti_patient_name_with_dicom_patient_name(self):
        """
        This function will validate that the PatientName present in the JSON side car file is the same as the
        one present in the <tarchive> table.

        Note: if no JSON file was provided to the script or if no "PatientName" was provided in the JSON file,
        the scripts will rely solely on the PatientName present in the <tarchive> table.
        """
        tarchive_pname = self.dicom_archive_obj.tarchive_info_dict["PatientName"]
        if "PatientName" not in self.json_file_dict:
            message = "PatientName not present in the JSON file or no JSON file provided along with" \
                      "the NIfTI file. Will rely on the PatientName stored in the DICOM files"
            self.log_info(message, is_error="N", is_verbose="Y")
            return

        nifti_pname = self.json_file_dict["PatientName"]
        if tarchive_pname != nifti_pname:
            err_msg = "PatientName in DICOM and NIfTI files differ."
            self.imaging_obj.insert_mri_candidate_errors(
                nifti_pname,
                self.dicom_archive_obj.tarchive_info_dict["TarchiveID"],
                self.json_file_dict,
                self.nifti_path,
                err_msg
            )
            self.log_error_and_exit(err_msg, lib.exitcode.FILENAME_MISMATCH, is_error="Y", is_verbose="N")

    def _check_if_nifti_file_was_already_inserted(self):
        """
        Ensures that the NIfTI file was not already inserted. It checks whether there is already a file inserted into
        the files table with the same SeriesUID/EchoTime, as well as whether there is a file inserted with the same
        md5 or blake2b hash.

        Proper information will be logged into the log file, notification table and terminal.
        """

        error_msg = None
        json_keys = self.json_file_dict.keys()
        if self.json_file_dict and "SeriesInstanceUID" in json_keys and "EchoTime" in json_keys:
            # verify that a file has not already be inserted with the same SeriesUID/EchoTime combination if
            # SeriesInstanceUID and EchoTime have been set in the JSON side car file
            echo_time = self.json_file_dict["EchoTime"]
            series_uid = self.json_file_dict["SeriesInstanceUID"]
            echo_nb = self.json_file_dict["EchoNumber"] if "EchoNumber" in json_keys else None
            phase_enc_dir = self.json_file_dict["PhaseEncodingDirection"] \
                if "PhaseEncodingDirection" in json_keys else None
            match = self.imaging_obj.grep_file_info_from_series_uid_and_echo_time(
                series_uid, echo_time, phase_enc_dir, echo_nb
            )
            if match:
                error_msg = f"There is already a file registered in the files table with SeriesUID {series_uid}," \
                            f" EchoTime {echo_time}, EchoNumber {echo_nb} and PhaseEncodingDirection {phase_enc_dir}." \
                            f" The already registered file is {match['File']}"

            # If force option has been used, check that there is no matching SeriesUID/EchoTime entry in tarchive_series
            if self.force:
                tar_echo_time = echo_time * 1000
                self.dicom_archive_obj.populate_tarchive_info_dict_from_series_uid_and_echo_time(
                    series_uid, tar_echo_time
                )
                if not self.dicom_archive_obj.tarchive_info_dict:
                    error_msg = f"Found a DICOM archive containing DICOM files with the same SeriesUID ({series_uid})" \
                                f" and EchoTime ({tar_echo_time}) as the one present in the JSON side car file. " \
                                f" The DICOM archive location containing those DICOM files is " \
                                f" {self.dicom_archive_obj.tarchive_info_dict['ArchiveLocation']}. Please, rerun " \
                                f" <run_nifti_insertion.py> with either --upload_id or --tarchive_path option."

        # verify that a file with the same MD5 or blake2b hash has not already been inserted
        md5_match = self.imaging_obj.grep_file_info_from_hash(self.nifti_md5)
        blake2b_match = self.imaging_obj.grep_file_info_from_hash(self.nifti_blake2)
        if md5_match:
            error_msg = f"There is already a file registered in the files table with MD5 hash {self.nifti_md5}." \
                        f" The already registered file is {md5_match['File']}"
        elif blake2b_match:
            error_msg = f"There is already a file registered in the files table with Blake2b hash {self.nifti_blake2}."\
                        f" The already registered file is {blake2b_match['File']}"

        if error_msg:
            self.log_error_and_exit(error_msg, lib.exitcode.FILE_NOT_UNIQUE, is_error="Y", is_verbose="N")

    def _determine_subject_ids_based_on_json_patient_name(self):
        """
        Determines the subject IDs information based on the patient name information present in the JSON file.
        """

        dicom_header = self.config_db_obj.get_config('lookupCenterNameUsing')
        dicom_value = self.json_file_dict[dicom_header]

        try:
            self.subject_id_dict = self.config_file.get_subject_ids(self.db, dicom_value, None)
            self.subject_id_dict["PatientName"] = dicom_value
        except AttributeError:
            message = "Config file does not contain a get_subject_ids routine. Upload will exit now."
            self.log_error_and_exit(message, lib.exitcode.PROJECT_CUSTOMIZATION_FAILURE, is_error="Y", is_verbose="N")

        self.log_info("Determined subject IDs based on PatientName stored in JSON file", is_error="N", is_verbose="Y")

    def _determine_acquisition_protocol(self):
        """
        Determines the acquisition protocol of the NIfTI file.

        :return: identified acquisition protocol ID for the NIfTI file
         :rtype: int
        """

        nifti_name = os.path.basename(self.nifti_path)
        scan_param = self.json_file_dict

        # get scanner ID if not already figured out
        if not self.scanner_id:
            self.scanner_id = self.imaging_obj.get_scanner_id(
                self.json_file_dict['Manufacturer'],
                self.json_file_dict['SoftwareVersions'],
                self.json_file_dict['DeviceSerialNumber'],
                self.json_file_dict['ManufacturersModelName'],
                self.site_dict['CenterID'],
                self.session_obj.session_info_dict['ProjectID']
            )

        # get the list of lines in the mri_protocol table that apply to the given scan based on the protocol group
        protocols_list = self.imaging_obj.get_list_of_eligible_protocols_based_on_session_info(
            self.session_obj.session_info_dict['ProjectID'],
            self.session_obj.session_info_dict['CohortID'],
            self.session_obj.session_info_dict['CenterID'],
            self.session_obj.session_info_dict['Visit_label'],
            self.scanner_id
        )

        protocol_info = self.imaging_obj.get_acquisition_protocol_info(
            protocols_list, nifti_name, scan_param, self.loris_scan_type
        )
        self.log_info(protocol_info['error_message'], is_error="N", is_verbose="Y")

        return protocol_info['scan_type_id'], protocol_info['mri_protocol_group_id']

    def _add_step_and_space_params_to_json_file_dict(self):
        """
        Adds step and space information to the JSON file dictionary listing NIfTI file acquisition parameters.
        """
        step_params = self.imaging_obj.get_nifti_image_step_parameters(self.nifti_path)
        length_params = self.imaging_obj.get_nifti_image_length_parameters(self.nifti_path)
        self.json_file_dict['xstep'] = step_params[0]
        self.json_file_dict['ystep'] = step_params[1]
        self.json_file_dict['zstep'] = step_params[2]
        self.json_file_dict['xspace'] = length_params[0]
        self.json_file_dict['yspace'] = length_params[1]
        self.json_file_dict['zspace'] = length_params[2]
        self.json_file_dict['time'] = length_params[3] if len(length_params) == 4 else None

    def _move_to_assembly_and_insert_file_info(self):
        """
        Determines where the NIfTI file and its associated files (.json, .bval, .bvec...) will go in the assembly_bids
        directory, move the files and inserts the NIfTI file information into the files/parameter_file tables.
        If the image has 'warning' violations the violations will be inserted into the mri_violations_table as
        well and the Caveat will be set to True in the files table.
        """

        # add TaskName to the JSON file if the file's BIDS scan type subcategory contains task-*
        bids_subcategories = self.bids_categories_dict['BIDSScanTypeSubCategory']
        if self.json_path and bids_subcategories and re.match(r'task-', bids_subcategories):
            with open(self.json_path) as json_file:
                json_data = json.load(json_file)
            json_data['TaskName'] = re.search(r'task-([a-zA-Z0-9]*)', bids_subcategories).group(1)
            with open(self.json_path, 'w') as json_file:
                json_file.write(json.dumps(json_data, indent=4))

        # determine the new file paths and move the files in assembly_bids
        self.assembly_nifti_rel_path = self._determine_new_nifti_assembly_rel_path()
        self._create_destination_dir_and_move_image_files('assembly_bids')

        # register the files in the database (files and parameter_file tables)
        self.file_id = self._register_into_files_and_parameter_file(self.assembly_nifti_rel_path)
        message = f"Registered file {self.assembly_nifti_rel_path} into the files table with FileID {self.file_id}"
        self.log_info(message, is_error='N', is_verbose='Y')

        # add an entry in the violations log table if there is a warning violation associated to the file
        if self.warning_violations_list:
            message = f"Inserting warning violations related to {self.assembly_nifti_rel_path}." \
                      f"  List of violations found: {self.warning_violations_list}"
            self.log_info(message, is_error='N', is_verbose='Y')
            self._register_violations_log(self.warning_violations_list, self.assembly_nifti_rel_path)

    def _determine_new_nifti_assembly_rel_path(self):
        """
        Determines the directory and the new NIfTI name of the file that will be moved into the assembly folder.

        :return: relative path to the new NIfTI file
         :rtype: str
        """

        # determine file BIDS entity values for the file into a dictionary
        file_bids_entities_dict = {
            'sub': self.subject_id_dict['CandID'],
            'ses': self.subject_id_dict['visitLabel'],
            'run': 1
        }
        if self.bids_categories_dict['BIDSEchoNumber']:
            file_bids_entities_dict['echo'] = self.bids_categories_dict['BIDSEchoNumber']
        if self.bids_categories_dict['BIDSScanTypeSubCategory']:
            subcategories_list = self.bids_categories_dict['BIDSScanTypeSubCategory'].split('_')
            for subcategory in subcategories_list:
                key, value = subcategory.split('-')
                file_bids_entities_dict[key] = value

        # determine where the file should go
        bids_cand_id = 'sub-' + self.subject_id_dict['CandID']
        bids_visit = 'ses-' + self.subject_id_dict['visitLabel']
        bids_subfolder = self.bids_categories_dict['BIDSCategoryName']
        new_nifti_rel_dir = os.path.join('assembly_bids', bids_cand_id, bids_visit, bids_subfolder)

        # determine NIfTI file name
        new_nifti_name = self._construct_nifti_filename(file_bids_entities_dict)
        already_inserted_filenames = self.imaging_obj.get_list_of_files_already_inserted_for_tarchive_id(
            self.dicom_archive_obj.tarchive_info_dict["TarchiveID"]
        )
        while new_nifti_name in already_inserted_filenames:
            file_bids_entities_dict['run'] += 1
            new_nifti_name = self._construct_nifti_filename(file_bids_entities_dict)

        return os.path.join('assembly_bids', bids_cand_id, bids_visit, bids_subfolder, new_nifti_name)

    def _construct_nifti_filename(self, file_bids_entities_dict):
        """
        Determines the name of the NIfTI file according to what is present in the bids_mri_scan_type_rel table.

        :param file_bids_entities_dict: dictionary with the BIDS entities grepped from the bids_mri_scan_type_rel table
         :type file_bids_entities_dict: str

        :return: name of the NIfTI to be inserted
         :rtype: str
        """

        # this list defined the order in which BIDS entities should appear in the filename
        bids_entity_order = (
            'sub',       # Subject
            'ses',       # Session
            'task',      # Task
            'acq',       # Acquisition
            'ce',        # Contrast Enhancing Agent
            'rec',       # Reconstruction
            'dir',       # Phase Encoding Direction
            'run',       # Run
            'mod',       # Corresponding Modality
            'echo',      # Echo
            'flip',      # Flip Angle
            'inv',       # Inversion Time
            'mt',        # Magnetization Transfer
            'part',      # Part
            'recording'  # Recording
        )

        nifti_filename = ''
        for entity in bids_entity_order:
            if entity == 'sub':
                nifti_filename += f"{entity}-{file_bids_entities_dict[entity]}"
            elif entity == "echo" and self.bids_categories_dict['BIDSScanType'] == 'magnitude':
                self.bids_categories_dict['BIDSScanType'] = f"magnitude{file_bids_entities_dict[entity]}"
            else:
                if entity in file_bids_entities_dict.keys():
                    nifti_filename += f"_{entity}-{file_bids_entities_dict[entity]}"

        # add BIDS scan type to the NIfTI filename
        nifti_filename += f"_{self.bids_categories_dict['BIDSScanType']}"

        # determine NIfTI file extension and append it to filename
        curr_nifti_path = self.nifti_path
        nifti_ext = re.search(r"\.nii(\.gz)?$", curr_nifti_path).group()
        nifti_filename += nifti_ext

        return nifti_filename

    def _move_to_trashbin(self):
        """
        Determines where the NIfTI file will go under the trashbin directory and move the file there.
        """
        self.trashbin_nifti_rel_path = os.path.join(
            'trashbin',
            re.sub(r'\.log', '', os.path.basename(self.log_obj.log_file)),
            os.path.basename(self.nifti_path)
        )
        self._create_destination_dir_and_move_image_files('trashbin')

    def _create_destination_dir_and_move_image_files(self, destination):
        """
        Create the destination directory for the files and move the NIfTI file and its associated files there.

        :param destination: destination root directory (one of 'assembly_bids' or 'trashbin')
         :type destination: str
        """
        nii_rel_path = self.assembly_nifti_rel_path if destination == 'assembly_bids' else self.trashbin_nifti_rel_path
        json_rel_path = re.sub(r"\.nii(\.gz)?$", '.json', nii_rel_path) if self.json_path else None
        bval_rel_path = re.sub(r"\.nii(\.gz)?$", '.bval', nii_rel_path) if self.bval_path else None
        bvec_rel_path = re.sub(r"\.nii(\.gz)?$", '.bvec', nii_rel_path) if self.bvec_path else None

        absolute_dir_path = os.path.join(self.data_dir, os.path.dirname(nii_rel_path))
        self.create_dir(absolute_dir_path)

        file_type_to_move_list = [
            {
                'original_file_path': self.nifti_path,
                'new_file_path': os.path.join(self.data_dir, nii_rel_path)
            }
        ]
        if self.json_path:
            file_type_to_move_list.append(
                {
                    'original_file_path': self.json_path,
                    'new_file_path': os.path.join(self.data_dir, json_rel_path)
                }
            )
        if self.bval_path:
            file_type_to_move_list.append(
                {
                    'original_file_path': self.bval_path,
                    'new_file_path': os.path.join(self.data_dir, bval_rel_path)
                }
            )
        if self.bvec_path:
            file_type_to_move_list.append(
                {
                    'original_file_path': self.bvec_path,
                    'new_file_path': os.path.join(self.data_dir, bvec_rel_path)
                }
            )

        for file_dict in file_type_to_move_list:
            original_file_path = file_dict['original_file_path']
            new_file_path = file_dict['new_file_path']

            message = f"Moving file {original_file_path} to {new_file_path}"
            self.log_info(message, is_error='N', is_verbose='Y')
            self.move_file(original_file_path, new_file_path)

        if destination == 'assembly_bids':
            self.json_file_dict['file_blake2b_hash'] = self.nifti_blake2
            if self.json_path:
                self.json_file_dict['bids_json_file'] = json_rel_path
                self.json_file_dict['bids_json_file_blake2b_hash'] = self.json_blake2
            if self.bval_path:
                self.json_file_dict['check_bval_filename'] = bval_rel_path
                self.json_file_dict['check_bval_filename_blake2b_hash'] = self.bval_blake2
            if self.bvec_path:
                self.json_file_dict['check_bvec_filename'] = bvec_rel_path
                self.json_file_dict['check_bvec_filename_blake2b_hash'] = self.bvec_blake2

    def _register_protocol_violated_scan(self):
        """
        Register a file with unknown protocol into mri_protocol_violated_scans.
        """

        patient_name = None
        if "PatientName" in self.json_file_dict.keys():
            patient_name = self.json_file_dict["PatientName"]
        elif "PatientName" in self.dicom_archive_obj.tarchive_info_dict.keys():
            patient_name = self.dicom_archive_obj.tarchive_info_dict["PatientName"]

        self.imaging_obj.insert_protocol_violated_scan(
            patient_name,
            self.subject_id_dict['CandID'],
            self.subject_id_dict['PSCID'],
            self.dicom_archive_obj.tarchive_info_dict['TarchiveID'],
            self.json_file_dict,
            self.trashbin_nifti_rel_path,
            self.mri_protocol_group_id
        )

    def _register_mri_candidate_errors(self):

        patient_name = None
        if "PatientName" in self.json_file_dict.keys():
            patient_name = self.json_file_dict["PatientName"]
        elif "PatientName" in self.dicom_archive_obj.tarchive_info_dict.keys():
            patient_name = self.dicom_archive_obj.tarchive_info_dict["PatientName"]

        self.imaging_obj.insert_mri_candidate_errors(
            patient_name
        )

    def _register_violations_log(self, violations_list, file_rel_path):
        """
        Register the list of violations into the mri_violations_log table (one row per violation
        listed in violations_list).

        :param violations_list: list of violations to be inserted into mri_violations_log
         :type violations_list: list
        :param file_rel_path: file relative path (in assembly_bids or trashbin depending on the violation's severity)
         :type file_rel_path: str
        """
        scan_param = self.json_file_dict
        phase_enc_dir = scan_param['PhaseEncodingDirection'] if 'PhaseEncodingDirection' in scan_param.keys() else None
        base_info_dict = {
            'TimeRun': datetime.datetime.now().strftime('%Y-%m-%d %H:%M:%S'),
            'SeriesUID': scan_param['SeriesInstanceUID'] if 'SeriesInstanceUID' in scan_param.keys() else None,
            'TarchiveID': self.dicom_archive_obj.tarchive_info_dict['TarchiveID'],
            'MincFile': file_rel_path,
            'PatientName': self.subject_id_dict['PatientName'],
            'CandID': self.subject_id_dict['CandID'],
            'Visit_label': self.subject_id_dict['visitLabel'],
            'Scan_type': self.scan_type_id,
            'EchoTime': scan_param['EchoTime'] if 'EchoTime' in scan_param.keys() else None,
            'EchoNumber': scan_param['EchoNumber'] if 'EchoNumber' in scan_param.keys() else None,
            'PhaseEncodingDirection': phase_enc_dir,
            'MriProtocolChecksGroupID': self.mri_protocol_group_id
        }
        for violation_dict in violations_list:
            info_to_insert_dict = base_info_dict | violation_dict
            self.imaging_obj.insert_mri_violations_log(info_to_insert_dict)

    def _register_into_files_and_parameter_file(self, nifti_rel_path):
        """
        Registers the image into files and file_parameter via the lib.imaging library.

        :param nifti_rel_path: relative path to the imaging file to use for the File column of the files table
         :type nifti_rel_path: str

        :return: file ID of the inserted image
         :rtype: int
        """

        scan_param = self.json_file_dict
        acquisition_date = None
        phase_enc_dir = scan_param['PhaseEncodingDirection'] if 'PhaseEncodingDirection' in scan_param.keys() else None
        if "AcquisitionDateTime" in scan_param.keys():
            acquisition_date = datetime.datetime.strptime(
                scan_param['AcquisitionDateTime'], '%Y-%m-%dT%H:%M:%S.%f'
            ).strftime("%Y-%m-%d")
        file_type = self.imaging_obj.determine_file_type(nifti_rel_path)
        if not file_type:
            message = f'Could not determine file type for {nifti_rel_path}. No entry found in ImagingFileTypes table'
            self.log_error_and_exit(message, lib.exitcode.SELECT_FAILURE, is_error='Y', is_verbose='N')

        files_insert_info_dict = {
            'SessionID': self.session_obj.session_info_dict['ID'],
            'File': nifti_rel_path,
            'SeriesUID': scan_param['SeriesInstanceUID'] if 'SeriesInstanceUID' in scan_param.keys() else None,
            'EchoTime': scan_param['EchoTime'] if 'EchoTime' in scan_param.keys() else None,
            'EchoNumber': scan_param['EchoNumber'] if 'EchoNumber' in scan_param.keys() else None,
            'PhaseEncodingDirection': phase_enc_dir,
            'CoordinateSpace': 'native',
            'OutputType': 'native',
            'AcquisitionProtocolID': self.scan_type_id,
            'FileType': file_type,
            'InsertedByUserID': getpass.getuser(),
            'InsertTime': datetime.datetime.now().timestamp(),
            'Caveat': 1 if self.warning_violations_list else 0,
            'TarchiveSource': self.dicom_archive_obj.tarchive_info_dict['TarchiveID'],
            'ScannerID': self.scanner_id,
            'AcquisitionDate': acquisition_date,
            'SourceFileID': None
        }
        file_id = self.imaging_obj.insert_imaging_file(files_insert_info_dict, self.json_file_dict)

        return file_id

    def _create_pic_image(self):
        """
        Creates the pic image of the NIfTI file.
        """
        file_info = {
            'cand_id': self.subject_id_dict['CandID'],
            'data_dir_path': self.data_dir,
            'file_rel_path': self.assembly_nifti_rel_path,
            'is_4D_dataset': True if self.json_file_dict['time'] else False,
            'file_id': self.file_id
        }
        pic_rel_path = self.imaging_obj.create_imaging_pic(file_info)

        self.imaging_obj.insert_parameter_file(self.file_id, 'check_pic_filename', pic_rel_path)

    def _run_push_to_s3_pipeline(self):
        """
        Run push to S3 script to upload data to S3. This function is called only when the file path to insert provided
        to the script is an S3 URL.
        """

        push_to_s3_cmd = [
            "run_push_imaging_files_to_s3_pipeline.py",
            "-p", self.options_dict["profile"]["value"],
            "-u", str(self.upload_id),
        ]
        if self.verbose:
            push_to_s3_cmd.append("-v")

        s3_process = subprocess.Popen(push_to_s3_cmd, stdout=subprocess.PIPE, stderr=subprocess.STDOUT)
        stdout, stderr = s3_process.communicate()

        if s3_process.returncode == 0:
            message = f"run_push_imaging_files_to_s3_pipeline.py successfully executed for Upload ID {self.upload_id}"
            self.log_info(message, is_error="N", is_verbose="Y")
        else:
            message = f"run_push_imaging_files_to_s3_pipeline.py failed for Upload ID {self.upload_id}.\n{stdout}"
            print(stdout)
            self.log_info(message, is_error="Y", is_verbose="Y")<|MERGE_RESOLUTION|>--- conflicted
+++ resolved
@@ -129,11 +129,7 @@
             else:
                 self.scan_type_name = self.imaging_obj.get_scan_type_name_from_id(self.scan_type_id)
         else:
-<<<<<<< HEAD
-            self.scan_type_id = self.imaging_obj.get_scan_type_id_from_scan_type_name(self.loris_scan_type)
-=======
->>>>>>> 0d828617
-            if not self.scan_type_id:
+          if not self.scan_type_id:
                 self._move_to_trashbin()
                 self._register_protocol_violated_scan()
                 if self.nifti_s3_url:  # push violations to S3 if provided file was on S3
