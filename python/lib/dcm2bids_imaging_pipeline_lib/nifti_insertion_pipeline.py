--- conflicted
+++ resolved
@@ -127,24 +127,15 @@
                 message = f"{self.nifti_path}'s acquisition protocol is 'unknown'."
                 self.log_error_and_exit(message, lib.exitcode.UNKNOWN_PROTOCOL, is_error="Y", is_verbose="N")
             else:
-<<<<<<< HEAD
-                self.scan_type_name = self.imaging_obj.get_scan_type_name_from_id(self.scan_type_id)
-        else:
-=======
                 self.loris_scan_type = self.imaging_obj.get_scan_type_name_from_id(self.scan_type_id)
         else:
             self.scan_type_id = self.imaging_obj.get_scan_type_id_from_scan_type_name(self.loris_scan_type)
->>>>>>> 3a45d1e4
             if not self.scan_type_id:
                 self._move_to_trashbin()
                 self._register_protocol_violated_scan()
                 if self.nifti_s3_url:  # push violations to S3 if provided file was on S3
                     self._run_push_to_s3_pipeline()
-<<<<<<< HEAD
-                message = f"{self.nifti_path}'s scan type {self.scan_type_name} provided to run_nifti_insertion.py" \
-=======
                 message = f"{self.nifti_path}'s scan type {self.loris_scan_type} provided to run_nifti_insertion.py" \
->>>>>>> 3a45d1e4
                           f" is not a valid scan type in the database."
                 self.log_error_and_exit(message, lib.exitcode.UNKNOWN_PROTOCOL, is_error="Y", is_verbose="N")
 
@@ -157,11 +148,7 @@
             self._register_protocol_violated_scan()
             if self.nifti_s3_url:  # push violations to S3 if provided file was on S3
                 self._run_push_to_s3_pipeline()
-<<<<<<< HEAD
-            message = f"Scan type {self.scan_type_name} does not have BIDS tables set up."
-=======
             message = f"Scan type {self.loris_scan_type} does not have BIDS tables set up."
->>>>>>> 3a45d1e4
             self.log_error_and_exit(message, lib.exitcode.UNKNOWN_PROTOCOL, is_error="Y", is_verbose="N")
 
         # ---------------------------------------------------------------------------------------------
@@ -449,13 +436,8 @@
 
         # determine NIfTI file name
         new_nifti_name = self._construct_nifti_filename(file_bids_entities_dict)
-<<<<<<< HEAD
-        already_inserted_filenames = self.imaging_obj.get_list_of_files_already_inserted_for_tarchive_id(
-            self.dicom_archive_obj.tarchive_info_dict["TarchiveID"]
-=======
         already_inserted_filenames = self.imaging_obj.get_list_of_files_already_inserted_for_session_id(
             self.dicom_archive_obj.tarchive_info_dict["SessionID"]
->>>>>>> 3a45d1e4
         )
         while new_nifti_name in already_inserted_filenames:
             file_bids_entities_dict['run'] += 1
