import datetime
import getpass
import hashlib
import json
import lib.exitcode
import os
import re
import sys

from lib.dcm2bids_imaging_pipeline_lib.base_pipeline import BasePipeline
from pyblake2 import blake2b

__license__ = "GPLv3"


class NiftiInsertionPipeline(BasePipeline):
    """
    Pipeline that extends the BasePipeline class to add some specific NIfTI insertion processes
    such as protocol identification and registration into the proper imaging tables.

    Functions that starts with _ are functions specific to the NiftiInsertionPipeline class.
    """

    def __init__(self, loris_getopt_obj, script_name):
        """
        Initiate the NiftiInsertionPipeline class and runs the different steps required to insert a
        NIfTI file with BIDS associated files into the imaging tables.
        It will run the protocol identification and inserts the NIfTI file into the files tables if the
        protocol was identified. Otherwise, scan will be recorded in mri_protocol_violated_scans or
        mri_violations_log table depending on the violation.

        :param loris_getopt_obj: the LorisGetOpt object with getopt values provided to the pipeline
         :type loris_getopt_obj: LorisGetOpt obj
        :param script_name: name of the script calling this class
         :type script_name: str
        """
        super().__init__(loris_getopt_obj, script_name)
        self.nifti_path = self.options_dict["nifti_path"]["value"]
        self.nifti_blake2 = blake2b(self.nifti_path.encode('utf-8')).hexdigest()
        self.nifti_md5 = hashlib.md5(self.nifti_path.encode()).hexdigest()
        self.json_path = self.options_dict["json_path"]["value"]
        self.json_blake2 = blake2b(self.json_path.encode('utf-8')).hexdigest() if self.json_path else None
        self.bval_path = self.options_dict["bval_path"]["value"]
        self.bval_blake2 = blake2b(self.bval_path.encode('utf-8')).hexdigest() if self.bval_path else None
        self.bvec_path = self.options_dict["bvec_path"]["value"]
        self.bvec_blake2 = blake2b(self.bvec_path.encode('utf-8')).hexdigest() if self.bval_path else None
        self.json_md5 = hashlib.md5(self.json_path.encode()).hexdigest()
        self.loris_scan_type = self.options_dict["loris_scan_type"]["value"]
        self.bypass_extra_checks = self.options_dict["bypass_extra_checks"]["value"]

        # ---------------------------------------------------------------------------------------------
        # Check the mri_upload table to see if the DICOM archive has been validated
        # ---------------------------------------------------------------------------------------------
        self.check_if_tarchive_validated_in_db()

        # ---------------------------------------------------------------------------------------------
        # Load the JSON file object with scan parameters if a JSON file was provided
        # ---------------------------------------------------------------------------------------------
        self.json_file_dict = self._load_json_sidecar_file()
        self._add_step_and_space_params_to_json_file_dict()

        # ---------------------------------------------------------------------------------------------
        # Get the mapping dictionary between BIDS and MINC terms
        # ---------------------------------------------------------------------------------------------
        self.bids_mapping_dict = self.imaging_obj.get_bids_to_minc_terms_mapping()

        # ---------------------------------------------------------------------------------------------
        # Check that the PatientName in NIfTI and DICOMs are the same and then validate the Subject IDs
        # ---------------------------------------------------------------------------------------------
        if self.dicom_archive_obj.tarchive_info_dict.keys():
            self._validate_nifti_patient_name_with_dicom_patient_name()
            self.subject_id_dict = self.imaging_obj.determine_subject_ids(
                self.dicom_archive_obj.tarchive_info_dict, self.scanner_id
            )
        else:
            self._determine_subject_ids_based_on_json_patient_name()
        self.validate_subject_ids()
        if "CandMismatchError" in self.subject_id_dict.keys():
            self.imaging_obj.insert_mri_candidate_errors(
                self.dicom_archive_obj.tarchive_info_dict["PatientName"],
                self.dicom_archive_obj.tarchive_info_dict["TarchiveID"],
                self.json_file_dict,
                self.nifti_path,
                self.subject_id_dict["CandMismatchError"]
            )
            self.log_error_and_exit(
                self.subject_id_dict['CandMismatchError'], lib.exitcode.CANDIDATE_MISMATCH, is_error="Y", is_verbose="N"
            )

        # ---------------------------------------------------------------------------------------------
        # Verify if the image/NIfTI file was not already registered into the database
        # ---------------------------------------------------------------------------------------------
        self._check_if_nifti_file_was_already_inserted()

        # ---------------------------------------------------------------------------------------------
        # Determine/create the session the file should be linked to
        # ---------------------------------------------------------------------------------------------
        self.get_session_info()
        if not self.session_obj.session_info_dict.keys():
            self.create_session()

        # ---------------------------------------------------------------------------------------------
        # Determine acquisition protocol (or register into mri_protocol_violated_scans and exits)
        # ---------------------------------------------------------------------------------------------
        if not self.loris_scan_type:
            self.scan_type_id, self.mri_protocol_group_id = self._determine_acquisition_protocol()
            if not self.scan_type_id:
                self._move_to_trashbin()
                self._register_protocol_violated_scan()
                message = f"{self.nifti_path}'s acquisition protocol is 'unknown'."
                self.log_error_and_exit(message, lib.exitcode.UNKNOWN_PROTOCOL, is_error="Y", is_verbose="N")
            else:
                self.scan_type_name = self.imaging_obj.get_scan_type_name_from_id(self.scan_type_id)

        # ---------------------------------------------------------------------------------------------
        # Determine BIDS scan type info based on scan_type_id
        # ---------------------------------------------------------------------------------------------
        self.bids_categories_dict = self.imaging_obj.get_bids_categories_mapping_for_scan_type_id(self.scan_type_id)
        if not self.bids_categories_dict:
            self._move_to_trashbin()
            self._register_protocol_violated_scan()
            message = f"Scan type {self.scan_type_name} does not have BIDS tables set up."
            self.log_error_and_exit(message, lib.exitcode.UNKNOWN_PROTOCOL, is_error="Y", is_verbose="N")

        # ---------------------------------------------------------------------------------------------
        # Run extra file checks to determine possible protocol violations
        # ---------------------------------------------------------------------------------------------
        if not self.bypass_extra_checks:
            self.violations_summary = self.imaging_obj.run_extra_file_checks(
                self.session_obj.session_info_dict['ProjectID'],
                self.session_obj.session_info_dict['SubprojectID'],
                self.session_obj.session_info_dict['Visit_label'],
                self.scan_type_id,
                self.json_file_dict
            )
        self.warning_violations_list = self.violations_summary['warning']
        self.exclude_violations_list = self.violations_summary['exclude']

        # ---------------------------------------------------------------------------------------------
        # Register files in the proper tables
        # ---------------------------------------------------------------------------------------------
        if self.exclude_violations_list:
            self._move_to_trashbin()
            self._register_violations_log(self.exclude_violations_list, self.trashbin_nifti_rel_path)
            self._register_violations_log(self.warning_violations_list, self.trashbin_nifti_rel_path)
            message = f"{self.nifti_path} violates exclusionary checks listed in mri_protocol_checks. " \
                      f"  List of violations are: {self.exclude_violations_list}"
            self.log_error_and_exit(message, lib.exitcode.UNKNOWN_PROTOCOL, is_error="Y", is_verbose="N")
        else:
            self._move_to_assembly_and_insert_file_info()

        # ---------------------------------------------------------------------------------------------
        # Create the pic images
        # ---------------------------------------------------------------------------------------------
        self._create_pic_image()

        # ---------------------------------------------------------------------------------------------
        # Remove the tmp directory from the file system
        # ---------------------------------------------------------------------------------------------
        self.remove_tmp_dir()

        # ---------------------------------------------------------------------------------------------
        # If we get there, the insertion was complete and successful
        # ---------------------------------------------------------------------------------------------
        sys.exit(lib.exitcode.SUCCESS)

    def _load_json_sidecar_file(self):
        """
        Loads the JSON file content into a dictionary.

        Note: if no JSON file was provided to the pipeline, the function will return an empty dictionary so that
         information to be stored in <parameter_file> will be added to the JSON dictionary later on.

        :return: dictionary with the information present in the JSON file
         :rtype: dict
        """
        json_path = self.options_dict["json_path"]["value"]

        if not json_path:
            return dict()

        with open(json_path) as json_file:
            json_data_dict = json.load(json_file)

        return json_data_dict

    def _validate_nifti_patient_name_with_dicom_patient_name(self):
        """
        This function will validate that the PatientName present in the JSON side car file is the same as the
        one present in the <tarchive> table.

        Note: if no JSON file was provided to the script or if no "PatientName" was provided in the JSON file,
        the scripts will rely solely on the PatientName present in the <tarchive> table.
        """
        tarchive_pname = self.dicom_archive_obj.tarchive_info_dict["PatientName"]
        if "PatientName" not in self.json_file_dict:
            message = "PatientName not present in the JSON file or no JSON file provided along with" \
                      "the NIfTI file. Will rely on the PatientName stored in the DICOM files"
            self.log_info(message, is_error="N", is_verbose="Y")
            return

        nifti_pname = self.json_file_dict["PatientName"]
        if tarchive_pname != nifti_pname:
            err_msg = "PatientName in DICOM and NIfTI files differ."
            self.imaging_obj.insert_mri_candidate_errors(
                nifti_pname,
                self.dicom_archive_obj.tarchive_info_dict["TarchiveID"],
                self.json_file_dict,
                self.nifti_path,
                err_msg
            )
            self.log_error_and_exit(err_msg, lib.exitcode.FILENAME_MISMATCH, is_error="Y", is_verbose="N")

    def _check_if_nifti_file_was_already_inserted(self):
        """
        Ensures that the NIfTI file was not already inserted. It checks whether there is already a file inserted into
        the files table with the same SeriesUID/EchoTime, as well as whether there is a file inserted with the same
        md5 or blake2b hash.

        Proper information will be logged into the log file, notification table and terminal.
        """

        error_msg = None

        json_keys = self.json_file_dict.keys()
        if self.json_file_dict and "SeriesInstanceUID" in json_keys and "EchoTime" in json_keys:
            # verify that a file has not already be inserted with the same SeriesUID/EchoTime combination if
            # SeriesInstanceUID and EchoTime have been set in the JSON side car file
            echo_time = self.json_file_dict["EchoTime"]
            series_uid = self.json_file_dict["SeriesInstanceUID"]
            echo_nb = self.json_file_dict["EchoNumber"] if "EchoNumber" in json_keys else None
            phase_enc_dir = self.json_file_dict["PhaseEncodingDirection"] \
                if "PhaseEncodingDirection" in json_keys else None
            match = self.imaging_obj.grep_file_info_from_series_uid_and_echo_time(
                series_uid, echo_time, phase_enc_dir, echo_nb
            )
            if match:
                error_msg = f"There is already a file registered in the files table with SeriesUID {series_uid}," \
                            f" EchoTime {echo_time}, EchoNumber {echo_nb} and PhaseEncodingDirection {phase_enc_dir}." \
                            f" The already registered file is {match['File']}"

            # If force option has been used, check that there is no matching SeriesUID/EchoTime entry in tarchive_series
            if self.force:
                tar_echo_time = echo_time * 1000
                self.dicom_archive_obj.populate_tarchive_info_dict_from_series_uid_and_echo_time(
                    series_uid, tar_echo_time
                )
                if not self.dicom_archive_obj.tarchive_info_dict:
                    error_msg = f"Found a DICOM archive containing DICOM files with the same SeriesUID ({series_uid})" \
                                f" and EchoTime ({tar_echo_time}) as the one present in the JSON side car file. " \
                                f" The DICOM archive location containing those DICOM files is " \
                                f" {self.dicom_archive_obj.tarchive_info_dict['ArchiveLocation']}. Please, rerun " \
                                f" <run_nifti_insertion.py> with either --upload_id or --tarchive_path option."

        # verify that a file with the same MD5 or blake2b hash has not already been inserted
        md5_match = self.imaging_obj.grep_file_info_from_hash(self.nifti_md5)
        blake2b_match = self.imaging_obj.grep_file_info_from_hash(self.nifti_blake2)
        if md5_match:
            error_msg = f"There is already a file registered in the files table with MD5 hash {self.nifti_md5}." \
                        f" The already registered file is {md5_match['File']}"
        elif blake2b_match:
            error_msg = f"There is already a file registered in the files table with Blake2b hash {self.nifti_blake2}."\
                        f" The already registered file is {blake2b_match['File']}"

        if error_msg:
            self.log_error_and_exit(error_msg, lib.exitcode.FILE_NOT_UNIQUE, is_error="Y", is_verbose="N")

    def _determine_subject_ids_based_on_json_patient_name(self):
        """
        Determines the subject IDs information based on the patient name information present in the JSON file.
        """

        dicom_header = self.config_db_obj.get_config('lookupCenterNameUsing')
        dicom_value = self.json_file_dict[dicom_header]

        try:
            self.subject_id_dict = self.config_file.get_subject_ids(self.db, dicom_value, None)
            self.subject_id_dict["PatientName"] = dicom_value
        except AttributeError:
            message = "Config file does not contain a get_subject_ids routine. Upload will exit now."
            self.log_error_and_exit(message, lib.exitcode.PROJECT_CUSTOMIZATION_FAILURE, is_error="Y", is_verbose="N")

        self.log_info("Determined subject IDs based on PatientName stored in JSON file", is_error="N", is_verbose="Y")

    def _determine_acquisition_protocol(self):
        """
        Determines the acquisition protocol of the NIfTI file.

        :return: identified acquisition protocol ID for the NIfTI file
         :rtype: int
        """

        nifti_name = os.path.basename(self.nifti_path)
        scan_param = self.json_file_dict

        # get scanner ID if not already figured out
        if not self.scanner_id:
            self.scanner_id = self.imaging_obj.get_scanner_id(
                self.json_file_dict['Manufacturer'],
                self.json_file_dict['SoftwareVersions'],
                self.json_file_dict['DeviceSerialNumber'],
                self.json_file_dict['ManufacturersModelName'],
                self.site_dict['CenterID'],
                self.session_obj.session_info_dict['ProjectID']
            )

        # get the list of lines in the mri_protocol table that apply to the given scan based on the protocol group
        protocols_list = self.imaging_obj.get_list_of_eligible_protocols_based_on_session_info(
            self.session_obj.session_info_dict['ProjectID'],
            self.session_obj.session_info_dict['SubprojectID'],
            self.session_obj.session_info_dict['CenterID'],
            self.session_obj.session_info_dict['Visit_label'],
            self.scanner_id
        )

        protocol_info = self.imaging_obj.get_acquisition_protocol_info(protocols_list, nifti_name, scan_param)
        self.log_info(protocol_info['error_message'], is_error="N", is_verbose="Y")

        return protocol_info['scan_type_id'], protocol_info['mri_protocol_group_id']

    def _add_step_and_space_params_to_json_file_dict(self):
        """
        Adds step and space information to the JSON file dictionary listing NIfTI file acquisition parameters.
        """
        step_params = self.imaging_obj.get_nifti_image_step_parameters(self.nifti_path)
        length_params = self.imaging_obj.get_nifti_image_length_parameters(self.nifti_path)
        self.json_file_dict['xstep'] = step_params[0]
        self.json_file_dict['ystep'] = step_params[1]
        self.json_file_dict['zstep'] = step_params[2]
        self.json_file_dict['xspace'] = length_params[0]
        self.json_file_dict['yspace'] = length_params[1]
        self.json_file_dict['zspace'] = length_params[2]
        self.json_file_dict['time'] = length_params[3] if len(length_params) == 4 else None

    def _move_to_assembly_and_insert_file_info(self):
        """
        Determines where the NIfTI file and its associated files (.json, .bval, .bvec...) will go in the assembly_bids
        directory, move the files and inserts the NIfTI file information into the files/parameter_file tables.
        If the image has 'warning' violations the violations will be inserted into the mri_violations_table as
        well and the Caveat will be set to True in the files table.
        """

        # add TaskName to the JSON file if the file's BIDS scan type subcategory contains task-*
        bids_subcategories = self.bids_categories_dict['BIDSScanTypeSubCategory']
        if self.json_path and bids_subcategories and re.match(r'task-', bids_subcategories):
            with open(self.json_path) as json_file:
                json_data = json.load(json_file)
            json_data['TaskName'] = re.search(r'task-([a-zA-Z0-9]*)', bids_subcategories).group(1)
            with open(self.json_path, 'w') as json_file:
                json_file.write(json.dumps(json_data, indent=4))

        # determine the new file paths and move the files in assembly_bids
        self.assembly_nifti_rel_path = self._determine_new_nifti_assembly_rel_path()
        self._create_destination_dir_and_move_image_files('assembly_bids')

        # register the files in the database (files and parameter_file tables)
        self.file_id = self._register_into_files_and_parameter_file(self.assembly_nifti_rel_path)
        message = f"Registered file {self.assembly_nifti_rel_path} into the files table with FileID {self.file_id}"
        self.log_info(message, is_error='N', is_verbose='Y')

        # add an entry in the violations log table if there is a warning violation associated to the file
        if self.violations_summary['warning']:
            message = f"Inserting warning violations related to {self.assembly_nifti_rel_path}." \
                      f"  List of violations found: {self.warning_violations_list}"
            self.log_info(message, is_error='N', is_verbose='Y')
            self._register_violations_log(self.warning_violations_list, self.assembly_nifti_rel_path)

    def _determine_new_nifti_assembly_rel_path(self):
        """
        Determines the directory and the new NIfTI name of the file that will be moved into the assembly folder.

        :return: relative path to the new NIfTI file
         :rtype: str
        """

        # determine file BIDS entity values for the file into a dictionary
        file_bids_entities_dict = {
            'sub': self.subject_id_dict['CandID'],
            'ses': self.subject_id_dict['visitLabel'],
            'run': 1
        }
        if self.bids_categories_dict['BIDSEchoNumber']:
            file_bids_entities_dict['echo'] = self.bids_categories_dict['BIDSEchoNumber']
        if self.bids_categories_dict['BIDSScanTypeSubCategory']:
            subcategories_list = self.bids_categories_dict['BIDSScanTypeSubCategory'].split('_')
            for subcategory in subcategories_list:
                key, value = subcategory.split('-')
                file_bids_entities_dict[key] = value

        # determine where the file should go
        bids_cand_id = 'sub-' + self.subject_id_dict['CandID']
        bids_visit = 'ses-' + self.subject_id_dict['visitLabel']
        bids_subfolder = self.bids_categories_dict['BIDSCategoryName']
        new_nifti_rel_dir = os.path.join('assembly_bids', bids_cand_id, bids_visit, bids_subfolder)

        # determine NIfTI file name
        new_nifti_name = self._construct_nifti_filename(file_bids_entities_dict)
        while os.path.exists(os.path.join(self.data_dir, new_nifti_rel_dir, new_nifti_name)):
            file_bids_entities_dict['run'] += 1
            new_nifti_name = self._construct_nifti_filename(file_bids_entities_dict)

        return os.path.join('assembly_bids', bids_cand_id, bids_visit, bids_subfolder, new_nifti_name)

    def _construct_nifti_filename(self, file_bids_entities_dict):
        """
        Determines the name of the NIfTI file according to what is present in the bids_mri_scan_type_rel table.

        :param file_bids_entities_dict: dictionary with the BIDS entities grepped from the bids_mri_scan_type_rel table
         :type file_bids_entities_dict: str

        :return: name of the NIfTI to be inserted
         :rtype: str
        """

        # this list defined the order in which BIDS entities should appear in the filename
        bids_entity_order = (
            'sub',       # Subject
            'ses',       # Session
            'task',      # Task
            'acq',       # Acquisition
            'ce',        # Contrast Enhancing Agent
            'rec',       # Reconstruction
            'dir',       # Phase Encoding Direction
            'run',       # Run
            'mod',       # Corresponding Modality
            'echo',      # Echo
            'flip',      # Flip Angle
            'inv',       # Inversion Time
            'mt',        # Magnetization Transfer
            'part',      # Part
            'recording'  # Recording
        )

        nifti_filename = ''
        for entity in bids_entity_order:
            if entity == 'sub':
                nifti_filename += f"{entity}-{file_bids_entities_dict[entity]}"
            elif entity == "echo" and self.bids_categories_dict['BIDSScanType'] == 'magnitude':
                self.bids_categories_dict['BIDSScanType'] = f"magnitude{file_bids_entities_dict[entity]}"
            else:
                if entity in file_bids_entities_dict.keys():
                    nifti_filename += f"_{entity}-{file_bids_entities_dict[entity]}"

        # add BIDS scan type to the NIfTI filename
        nifti_filename += f"_{self.bids_categories_dict['BIDSScanType']}"

        # determine NIfTI file extension and append it to filename
        curr_nifti_path = self.nifti_path
        nifti_ext = re.search(r"\.nii(\.gz)?$", curr_nifti_path).group()
        nifti_filename += nifti_ext

        return nifti_filename

    def _move_to_trashbin(self):
        """
        Determines where the NIfTI file will go under the trashbin directory and move the file there.
        """
        self.trashbin_nifti_rel_path = os.path.join(
            'trashbin',
            re.sub(r'\.log', '', os.path.basename(self.log_obj.log_file)),
            os.path.basename(self.nifti_path)
        )
        self._create_destination_dir_and_move_image_files('trashbin')

    def _create_destination_dir_and_move_image_files(self, destination):
        """
        Create the destination directory for the files and move the NIfTI file and its associated files there.

        :param destination: destination root directory (one of 'assembly_bids' or 'trashbin')
         :type destination: str
        """
        nii_rel_path = self.assembly_nifti_rel_path if destination == 'assembly_bids' else self.trashbin_nifti_rel_path
        json_rel_path = re.sub(r"\.nii(\.gz)?$", '.json', nii_rel_path) if self.json_path else None
        bval_rel_path = re.sub(r"\.nii(\.gz)?$", '.bval', nii_rel_path) if self.bval_path else None
        bvec_rel_path = re.sub(r"\.nii(\.gz)?$", '.bvec', nii_rel_path) if self.bvec_path else None

        absolute_dir_path = os.path.join(self.data_dir, os.path.dirname(nii_rel_path))
        self.create_dir(absolute_dir_path)

        file_type_to_move_list = [
            {
                'original_file_path': self.nifti_path,
                'new_file_path': os.path.join(self.data_dir, nii_rel_path)
            }
        ]
        if self.json_path:
            file_type_to_move_list.append(
                {
                    'original_file_path': self.json_path,
                    'new_file_path': os.path.join(self.data_dir, json_rel_path)
                }
            )
        if self.bval_path:
            file_type_to_move_list.append(
                {
                    'original_file_path': self.bval_path,
                    'new_file_path': os.path.join(self.data_dir, bval_rel_path)
                }
            )
        if self.bvec_path:
            file_type_to_move_list.append(
                {
                    'original_file_path': self.bvec_path,
                    'new_file_path': os.path.join(self.data_dir, bvec_rel_path)
                }
            )

        for file_dict in file_type_to_move_list:
            original_file_path = file_dict['original_file_path']
            new_file_path = file_dict['new_file_path']

            message = f"Moving file {original_file_path} to {new_file_path}"
            self.log_info(message, is_error='N', is_verbose='Y')
            self.move_file(original_file_path, new_file_path)

        if destination == 'assembly_bids':
            self.json_file_dict['file_blake2b_hash'] = self.nifti_blake2
            if self.json_path:
                self.json_file_dict['bids_json_file'] = json_rel_path
                self.json_file_dict['bids_json_file_blake2b_hash'] = self.json_blake2
            if self.bval_path:
                self.json_file_dict['check_bval_filename'] = bval_rel_path
                self.json_file_dict['check_bval_filename_blake2b_hash'] = self.bval_blake2
            if self.bvec_path:
                self.json_file_dict['check_bvec_filename'] = bvec_rel_path
                self.json_file_dict['check_bvec_filename_blake2b_hash'] = self.bvec_blake2

    def _register_protocol_violated_scan(self):
        """
        Register a file with unknown protocol into mri_protocol_violated_scans.
        """

        patient_name = None
        if "PatientName" in self.json_file_dict.keys():
            patient_name = self.json_file_dict["PatientName"]
        elif "PatientName" in self.dicom_archive_obj.tarchive_info_dict.keys():
            patient_name = self.dicom_archive_obj.tarchive_info_dict["PatientName"]

        self.imaging_obj.insert_protocol_violated_scan(
            patient_name,
            self.subject_id_dict['CandID'],
            self.subject_id_dict['PSCID'],
            self.dicom_archive_obj.tarchive_info_dict['TarchiveID'],
            self.json_file_dict,
            self.trashbin_nifti_rel_path,
            self.mri_protocol_group_id
        )

    def _register_mri_candidate_errors(self):

        patient_name = None
        if "PatientName" in self.json_file_dict.keys():
            patient_name = self.json_file_dict["PatientName"]
        elif "PatientName" in self.dicom_archive_obj.tarchive_info_dict.keys():
            patient_name = self.dicom_archive_obj.tarchive_info_dict["PatientName"]

        self.imaging_obj.insert_mri_candidate_errors(
            patient_name
        )

    def _register_violations_log(self, violations_list, file_rel_path):
        """
        Register the list of violations into the mri_violations_log table (one row per violation
        listed in violations_list).

        :param violations_list: list of violations to be inserted into mri_violations_log
         :type violations_list: list
        :param file_rel_path: file relative path (in assembly_bids or trashbin depending on the violation's severity)
         :type file_rel_path: str
        """
        scan_param = self.json_file_dict
        phase_enc_dir = scan_param['PhaseEncodingDirection'] if 'PhaseEncodingDirection' in scan_param.keys() else None
        base_info_dict = {
            'TimeRun': datetime.datetime.now().strftime('%Y-%m-%d %H:%M:%S'),
            'SeriesUID': scan_param['SeriesInstanceUID'] if 'SeriesInstanceUID' in scan_param.keys() else None,
            'TarchiveID': self.dicom_archive_obj.tarchive_info_dict['TarchiveID'],
            'MincFile': file_rel_path,
            'PatientName': self.subject_id_dict['PatientName'],
            'CandID': self.subject_id_dict['CandID'],
            'Visit_label': self.subject_id_dict['visitLabel'],
            'Scan_type': self.scan_type_id,
            'EchoTime': scan_param['EchoTime'] if 'EchoTime' in scan_param.keys() else None,
            'EchoNumber': scan_param['EchoNumber'] if 'EchoNumber' in scan_param.keys() else None,
            'PhaseEncodingDirection': phase_enc_dir,
            'MriProtocolChecksGroupID': self.mri_protocol_group_id
        }
        for violation_dict in violations_list:
            info_to_insert_dict = base_info_dict | violation_dict
            self.imaging_obj.insert_mri_violations_log(info_to_insert_dict)

    def _register_into_files_and_parameter_file(self, nifti_rel_path):
        """
        Registers the image into files and file_parameter via the lib.imaging library.

        :param nifti_rel_path: relative path to the imaging file to use for the File column of the files table
         :type nifti_rel_path: str

        :return: file ID of the inserted image
         :rtype: int
        """

        scan_param = self.json_file_dict
<<<<<<< HEAD

=======
>>>>>>> ff94a67c
        acquisition_date = None
        phase_enc_dir = scan_param['PhaseEncodingDirection'] if 'PhaseEncodingDirection' in scan_param.keys() else None
        if "AcquisitionDateTime" in scan_param.keys():
            acquisition_date = datetime.datetime.strptime(
                scan_param['AcquisitionDateTime'], '%Y-%m-%dT%H:%M:%S.%f'
            ).strftime("%Y-%m-%d")
        file_type = self.imaging_obj.determine_file_type(nifti_rel_path)
        if not file_type:
            message = f'Could not determine file type for {nifti_rel_path}. No entry found in ImagingFileTypes table'
            self.log_error_and_exit(message, lib.exitcode.SELECT_FAILURE, is_error='Y', is_verbose='N')

        files_insert_info_dict = {
            'SessionID': self.session_obj.session_info_dict['ID'],
            'File': nifti_rel_path,
            'SeriesUID': scan_param['SeriesInstanceUID'] if 'SeriesInstanceUID' in scan_param.keys() else None,
            'EchoTime': scan_param['EchoTime'] if 'EchoTime' in scan_param.keys() else None,
            'EchoNumber': scan_param['EchoNumber'] if 'EchoNumber' in scan_param.keys() else None,
            'PhaseEncodingDirection': phase_enc_dir,
            'CoordinateSpace': 'native',
            'OutputType': 'native',
            'AcquisitionProtocolID': self.scan_type_id,
            'FileType': file_type,
            'InsertedByUserID': getpass.getuser(),
            'InsertTime': datetime.datetime.now().timestamp(),
            'Caveat': 1 if self.warning_violations_list else 0,
            'TarchiveSource': self.dicom_archive_obj.tarchive_info_dict['TarchiveID'],
            'ScannerID': self.scanner_id,
            'AcquisitionDate': acquisition_date,
            'SourceFileID': None
        }
        file_id = self.imaging_obj.insert_imaging_file(files_insert_info_dict, self.json_file_dict)

        return file_id

    def _create_pic_image(self):
        """
        Creates the pic image of the NIfTI file.
        """
        file_info = {
            'cand_id': self.subject_id_dict['CandID'],
            'data_dir_path': self.data_dir,
            'file_rel_path': self.assembly_nifti_rel_path,
            'is_4D_dataset': True if self.json_file_dict['time'] else False,
            'file_id': self.file_id
        }
        pic_rel_path = self.imaging_obj.create_imaging_pic(file_info)

        self.imaging_obj.insert_parameter_file(self.file_id, 'check_pic_filename', pic_rel_path)<|MERGE_RESOLUTION|>--- conflicted
+++ resolved
@@ -600,10 +600,6 @@
         """
 
         scan_param = self.json_file_dict
-<<<<<<< HEAD
-
-=======
->>>>>>> ff94a67c
         acquisition_date = None
         phase_enc_dir = scan_param['PhaseEncodingDirection'] if 'PhaseEncodingDirection' in scan_param.keys() else None
         if "AcquisitionDateTime" in scan_param.keys():
