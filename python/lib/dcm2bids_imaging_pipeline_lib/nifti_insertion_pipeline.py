import datetime
import getpass
import hashlib
import json
import lib.exitcode
import os
import re
import subprocess
import sys

from lib.dcm2bids_imaging_pipeline_lib.base_pipeline import BasePipeline
from pyblake2 import blake2b

__license__ = "GPLv3"


class NiftiInsertionPipeline(BasePipeline):
    """
    Pipeline that extends the BasePipeline class to add some specific NIfTI insertion processes
    such as protocol identification and registration into the proper imaging tables.

    Functions that starts with _ are functions specific to the NiftiInsertionPipeline class.
    """

    def __init__(self, loris_getopt_obj, script_name):
        """
        Initiate the NiftiInsertionPipeline class and runs the different steps required to insert a
        NIfTI file with BIDS associated files into the imaging tables.
        It will run the protocol identification and inserts the NIfTI file into the files tables if the
        protocol was identified. Otherwise, scan will be recorded in mri_protocol_violated_scans or
        mri_violations_log table depending on the violation.

        :param loris_getopt_obj: the LorisGetOpt object with getopt values provided to the pipeline
         :type loris_getopt_obj: LorisGetOpt obj
        :param script_name: name of the script calling this class
         :type script_name: str
        """
        super().__init__(loris_getopt_obj, script_name)
        self.nifti_path = self.options_dict["nifti_path"]["value"]
        self.nifti_s3_url = self.options_dict["nifti_path"]["s3_url"] \
            if 's3_url' in self.options_dict["nifti_path"].keys() else None
        self.nifti_blake2 = blake2b(self.nifti_path.encode('utf-8')).hexdigest()
        self.nifti_md5 = hashlib.md5(self.nifti_path.encode()).hexdigest()
        self.json_path = self.options_dict["json_path"]["value"]
        self.json_blake2 = blake2b(self.json_path.encode('utf-8')).hexdigest() if self.json_path else None
        self.bval_path = self.options_dict["bval_path"]["value"]
        self.bval_blake2 = blake2b(self.bval_path.encode('utf-8')).hexdigest() if self.bval_path else None
        self.bvec_path = self.options_dict["bvec_path"]["value"]
        self.bvec_blake2 = blake2b(self.bvec_path.encode('utf-8')).hexdigest() if self.bval_path else None
        self.json_md5 = hashlib.md5(self.json_path.encode()).hexdigest()
        self.loris_scan_type = self.options_dict["loris_scan_type"]["value"]
        self.bypass_extra_checks = self.options_dict["bypass_extra_checks"]["value"]

        # ---------------------------------------------------------------------------------------------
        # Set 'Inserting' flag to 1 in mri_upload
        # ---------------------------------------------------------------------------------------------
        self.imaging_upload_obj.update_mri_upload(upload_id=self.upload_id, fields=('Inserting',), values=('1',))

        # ---------------------------------------------------------------------------------------------
        # Get S3 object from loris_getopt object
        # ---------------------------------------------------------------------------------------------
        self.s3_obj = self.loris_getopt_obj.s3_obj

        # ---------------------------------------------------------------------------------------------
        # Check the mri_upload table to see if the DICOM archive has been validated
        # ---------------------------------------------------------------------------------------------
        self.check_if_tarchive_validated_in_db()

        # ---------------------------------------------------------------------------------------------
        # Load the JSON file object with scan parameters if a JSON file was provided
        # ---------------------------------------------------------------------------------------------
        self.json_file_dict = self._load_json_sidecar_file()
        self._add_step_and_space_params_to_json_file_dict()

        # ---------------------------------------------------------------------------------------------
        # Get the mapping dictionary between BIDS and MINC terms
        # ---------------------------------------------------------------------------------------------
        self.bids_mapping_dict = self.imaging_obj.get_bids_to_minc_terms_mapping()

        # ---------------------------------------------------------------------------------------------
        # Check that the PatientName in NIfTI and DICOMs are the same and then validate the Subject IDs
        # ---------------------------------------------------------------------------------------------
        if self.dicom_archive_obj.tarchive_info_dict.keys():
            self._validate_nifti_patient_name_with_dicom_patient_name()
            self.subject_id_dict = self.imaging_obj.determine_subject_ids(
                self.dicom_archive_obj.tarchive_info_dict, self.scanner_id
            )
        else:
            self._determine_subject_ids_based_on_json_patient_name()
        self.validate_subject_ids()
        if "CandMismatchError" in self.subject_id_dict.keys():
            self.imaging_obj.insert_mri_candidate_errors(
                self.dicom_archive_obj.tarchive_info_dict["PatientName"],
                self.dicom_archive_obj.tarchive_info_dict["TarchiveID"],
                self.json_file_dict,
                self.nifti_path,
                self.subject_id_dict["CandMismatchError"]
            )
            if self.nifti_s3_url:  # push candidate errors to S3 if provided file was on S3
                self._run_push_to_s3_pipeline()
            self.log_error_and_exit(
                self.subject_id_dict['CandMismatchError'], lib.exitcode.CANDIDATE_MISMATCH, is_error="Y", is_verbose="N"
            )

        # ---------------------------------------------------------------------------------------------
        # Verify if the image/NIfTI file was not already registered into the database
        # ---------------------------------------------------------------------------------------------
        self._check_if_nifti_file_was_already_inserted()

        # ---------------------------------------------------------------------------------------------
        # Determine/create the session the file should be linked to
        # ---------------------------------------------------------------------------------------------
        self.get_session_info()
        if not self.session_obj.session_info_dict:
            self.create_session()

        # ---------------------------------------------------------------------------------------------
        # Determine acquisition protocol (or register into mri_protocol_violated_scans and exits)
        # ---------------------------------------------------------------------------------------------
        if not self.loris_scan_type:
            self.scan_type_id, self.mri_protocol_group_id = self._determine_acquisition_protocol()
            if not self.scan_type_id:
                self._move_to_trashbin()
                self._register_protocol_violated_scan()
                if self.nifti_s3_url:  # push violations to S3 if provided file was on S3
                    self._run_push_to_s3_pipeline()
                message = f"{self.nifti_path}'s acquisition protocol is 'unknown'."
                self.log_error_and_exit(message, lib.exitcode.UNKNOWN_PROTOCOL, is_error="Y", is_verbose="N")
            else:
                self.scan_type_name = self.imaging_obj.get_scan_type_name_from_id(self.scan_type_id)
        else:
            self.scan_type_id = self.imaging_obj.get_scan_type_id_from_scan_type_name(self.loris_scan_type)
            if not self.scan_type_id:
                self._move_to_trashbin()
                self._register_protocol_violated_scan()
<<<<<<< HEAD
=======
                if self.nifti_s3_url:  # push violations to S3 if provided file was on S3
                    self._run_push_to_s3_pipeline()
>>>>>>> d53b0a70
                message = f"{self.nifti_path}'s scan type {self.scan_type_name} provided to run_nifti_insertion.py" \
                          f" is not a valid scan type in the database."
                self.log_error_and_exit(message, lib.exitcode.UNKNOWN_PROTOCOL, is_error="Y", is_verbose="N")

        # ---------------------------------------------------------------------------------------------
        # Determine BIDS scan type info based on scan_type_id
        # ---------------------------------------------------------------------------------------------
        self.bids_categories_dict = self.imaging_obj.get_bids_categories_mapping_for_scan_type_id(self.scan_type_id)
        if not self.bids_categories_dict:
            self._move_to_trashbin()
            self._register_protocol_violated_scan()
            if self.nifti_s3_url:  # push violations to S3 if provided file was on S3
                self._run_push_to_s3_pipeline()
            message = f"Scan type {self.scan_type_name} does not have BIDS tables set up."
            self.log_error_and_exit(message, lib.exitcode.UNKNOWN_PROTOCOL, is_error="Y", is_verbose="N")

        # ---------------------------------------------------------------------------------------------
        # Run extra file checks to determine possible protocol violations
        # ---------------------------------------------------------------------------------------------
        if not self.bypass_extra_checks:
            self.violations_summary = self.imaging_obj.run_extra_file_checks(
                self.session_obj.session_info_dict['ProjectID'],
                self.session_obj.session_info_dict['SubprojectID'],
                self.session_obj.session_info_dict['Visit_label'],
                self.scan_type_id,
                self.json_file_dict
            )
        self.warning_violations_list = self.violations_summary['warning']
        self.exclude_violations_list = self.violations_summary['exclude']

        # ---------------------------------------------------------------------------------------------
        # Register files in the proper tables
        # ---------------------------------------------------------------------------------------------
        if self.exclude_violations_list:
            self._move_to_trashbin()
            self._register_violations_log(self.exclude_violations_list, self.trashbin_nifti_rel_path)
            self._register_violations_log(self.warning_violations_list, self.trashbin_nifti_rel_path)
            if self.nifti_s3_url:  # push violations to S3 if provided file was on S3
                self._run_push_to_s3_pipeline()
            message = f"{self.nifti_path} violates exclusionary checks listed in mri_protocol_checks. " \
                      f"  List of violations are: {self.exclude_violations_list}"
            self.log_error_and_exit(message, lib.exitcode.UNKNOWN_PROTOCOL, is_error="Y", is_verbose="N")
        else:
            self._move_to_assembly_and_insert_file_info()

        # ---------------------------------------------------------------------------------------------
        # Create the pic images
        # ---------------------------------------------------------------------------------------------
        self._create_pic_image()

        # ---------------------------------------------------------------------------------------------
        # Remove the tmp directory from the file system
        # ---------------------------------------------------------------------------------------------
        self.remove_tmp_dir()

        # ---------------------------------------------------------------------------------------------
        # Push inserted images to S3 if they were downloaded from S3
        # ---------------------------------------------------------------------------------------------
        if self.nifti_s3_url:
            self._run_push_to_s3_pipeline()

        # ---------------------------------------------------------------------------------------------
        # If we get there, the insertion was complete and successful
        # ---------------------------------------------------------------------------------------------
        self.imaging_upload_obj.update_mri_upload(upload_id=self.upload_id, fields=('Inserting',), values=('0',))
        sys.exit(lib.exitcode.SUCCESS)

    def _load_json_sidecar_file(self):
        """
        Loads the JSON file content into a dictionary.

        Note: if no JSON file was provided to the pipeline, the function will return an empty dictionary so that
         information to be stored in <parameter_file> will be added to the JSON dictionary later on.

        :return: dictionary with the information present in the JSON file
         :rtype: dict
        """
        json_path = self.options_dict["json_path"]["value"]

        if not json_path:
            return dict()

        with open(json_path) as json_file:
            json_data_dict = json.load(json_file)

        return json_data_dict

    def _validate_nifti_patient_name_with_dicom_patient_name(self):
        """
        This function will validate that the PatientName present in the JSON side car file is the same as the
        one present in the <tarchive> table.

        Note: if no JSON file was provided to the script or if no "PatientName" was provided in the JSON file,
        the scripts will rely solely on the PatientName present in the <tarchive> table.
        """
        tarchive_pname = self.dicom_archive_obj.tarchive_info_dict["PatientName"]
        if "PatientName" not in self.json_file_dict:
            message = "PatientName not present in the JSON file or no JSON file provided along with" \
                      "the NIfTI file. Will rely on the PatientName stored in the DICOM files"
            self.log_info(message, is_error="N", is_verbose="Y")
            return

        nifti_pname = self.json_file_dict["PatientName"]
        if tarchive_pname != nifti_pname:
            err_msg = "PatientName in DICOM and NIfTI files differ."
            self.imaging_obj.insert_mri_candidate_errors(
                nifti_pname,
                self.dicom_archive_obj.tarchive_info_dict["TarchiveID"],
                self.json_file_dict,
                self.nifti_path,
                err_msg
            )
            self.log_error_and_exit(err_msg, lib.exitcode.FILENAME_MISMATCH, is_error="Y", is_verbose="N")

    def _check_if_nifti_file_was_already_inserted(self):
        """
        Ensures that the NIfTI file was not already inserted. It checks whether there is already a file inserted into
        the files table with the same SeriesUID/EchoTime, as well as whether there is a file inserted with the same
        md5 or blake2b hash.

        Proper information will be logged into the log file, notification table and terminal.
        """

        error_msg = None
        json_keys = self.json_file_dict.keys()
        if self.json_file_dict and "SeriesInstanceUID" in json_keys and "EchoTime" in json_keys:
            # verify that a file has not already be inserted with the same SeriesUID/EchoTime combination if
            # SeriesInstanceUID and EchoTime have been set in the JSON side car file
            echo_time = self.json_file_dict["EchoTime"]
            series_uid = self.json_file_dict["SeriesInstanceUID"]
            echo_nb = self.json_file_dict["EchoNumber"] if "EchoNumber" in json_keys else None
            phase_enc_dir = self.json_file_dict["PhaseEncodingDirection"] \
                if "PhaseEncodingDirection" in json_keys else None
            match = self.imaging_obj.grep_file_info_from_series_uid_and_echo_time(
                series_uid, echo_time, phase_enc_dir, echo_nb
            )
            if match:
                error_msg = f"There is already a file registered in the files table with SeriesUID {series_uid}," \
                            f" EchoTime {echo_time}, EchoNumber {echo_nb} and PhaseEncodingDirection {phase_enc_dir}." \
                            f" The already registered file is {match['File']}"

            # If force option has been used, check that there is no matching SeriesUID/EchoTime entry in tarchive_series
            if self.force:
                tar_echo_time = echo_time * 1000
                self.dicom_archive_obj.populate_tarchive_info_dict_from_series_uid_and_echo_time(
                    series_uid, tar_echo_time
                )
                if not self.dicom_archive_obj.tarchive_info_dict:
                    error_msg = f"Found a DICOM archive containing DICOM files with the same SeriesUID ({series_uid})" \
                                f" and EchoTime ({tar_echo_time}) as the one present in the JSON side car file. " \
                                f" The DICOM archive location containing those DICOM files is " \
                                f" {self.dicom_archive_obj.tarchive_info_dict['ArchiveLocation']}. Please, rerun " \
                                f" <run_nifti_insertion.py> with either --upload_id or --tarchive_path option."

        # verify that a file with the same MD5 or blake2b hash has not already been inserted
        md5_match = self.imaging_obj.grep_file_info_from_hash(self.nifti_md5)
        blake2b_match = self.imaging_obj.grep_file_info_from_hash(self.nifti_blake2)
        if md5_match:
            error_msg = f"There is already a file registered in the files table with MD5 hash {self.nifti_md5}." \
                        f" The already registered file is {md5_match['File']}"
        elif blake2b_match:
            error_msg = f"There is already a file registered in the files table with Blake2b hash {self.nifti_blake2}."\
                        f" The already registered file is {blake2b_match['File']}"

        if error_msg:
            self.log_error_and_exit(error_msg, lib.exitcode.FILE_NOT_UNIQUE, is_error="Y", is_verbose="N")

    def _determine_subject_ids_based_on_json_patient_name(self):
        """
        Determines the subject IDs information based on the patient name information present in the JSON file.
        """

        dicom_header = self.config_db_obj.get_config('lookupCenterNameUsing')
        dicom_value = self.json_file_dict[dicom_header]

        try:
            self.subject_id_dict = self.config_file.get_subject_ids(self.db, dicom_value, None)
            self.subject_id_dict["PatientName"] = dicom_value
        except AttributeError:
            message = "Config file does not contain a get_subject_ids routine. Upload will exit now."
            self.log_error_and_exit(message, lib.exitcode.PROJECT_CUSTOMIZATION_FAILURE, is_error="Y", is_verbose="N")

        self.log_info("Determined subject IDs based on PatientName stored in JSON file", is_error="N", is_verbose="Y")

    def _determine_acquisition_protocol(self):
        """
        Determines the acquisition protocol of the NIfTI file.

        :return: identified acquisition protocol ID for the NIfTI file
         :rtype: int
        """

        nifti_name = os.path.basename(self.nifti_path)
        scan_param = self.json_file_dict

        # get scanner ID if not already figured out
        if not self.scanner_id:
            self.scanner_id = self.imaging_obj.get_scanner_id(
                self.json_file_dict['Manufacturer'],
                self.json_file_dict['SoftwareVersions'],
                self.json_file_dict['DeviceSerialNumber'],
                self.json_file_dict['ManufacturersModelName'],
                self.site_dict['CenterID'],
                self.session_obj.session_info_dict['ProjectID']
            )

        # get the list of lines in the mri_protocol table that apply to the given scan based on the protocol group
        protocols_list = self.imaging_obj.get_list_of_eligible_protocols_based_on_session_info(
            self.session_obj.session_info_dict['ProjectID'],
            self.session_obj.session_info_dict['SubprojectID'],
            self.session_obj.session_info_dict['CenterID'],
            self.session_obj.session_info_dict['Visit_label'],
            self.scanner_id
        )

        protocol_info = self.imaging_obj.get_acquisition_protocol_info(protocols_list, nifti_name, scan_param)
        self.log_info(protocol_info['error_message'], is_error="N", is_verbose="Y")

        return protocol_info['scan_type_id'], protocol_info['mri_protocol_group_id']

    def _add_step_and_space_params_to_json_file_dict(self):
        """
        Adds step and space information to the JSON file dictionary listing NIfTI file acquisition parameters.
        """
        step_params = self.imaging_obj.get_nifti_image_step_parameters(self.nifti_path)
        length_params = self.imaging_obj.get_nifti_image_length_parameters(self.nifti_path)
        self.json_file_dict['xstep'] = step_params[0]
        self.json_file_dict['ystep'] = step_params[1]
        self.json_file_dict['zstep'] = step_params[2]
        self.json_file_dict['xspace'] = length_params[0]
        self.json_file_dict['yspace'] = length_params[1]
        self.json_file_dict['zspace'] = length_params[2]
        self.json_file_dict['time'] = length_params[3] if len(length_params) == 4 else None

    def _move_to_assembly_and_insert_file_info(self):
        """
        Determines where the NIfTI file and its associated files (.json, .bval, .bvec...) will go in the assembly_bids
        directory, move the files and inserts the NIfTI file information into the files/parameter_file tables.
        If the image has 'warning' violations the violations will be inserted into the mri_violations_table as
        well and the Caveat will be set to True in the files table.
        """

        # add TaskName to the JSON file if the file's BIDS scan type subcategory contains task-*
        bids_subcategories = self.bids_categories_dict['BIDSScanTypeSubCategory']
        if self.json_path and bids_subcategories and re.match(r'task-', bids_subcategories):
            with open(self.json_path) as json_file:
                json_data = json.load(json_file)
            json_data['TaskName'] = re.search(r'task-([a-zA-Z0-9]*)', bids_subcategories).group(1)
            with open(self.json_path, 'w') as json_file:
                json_file.write(json.dumps(json_data, indent=4))

        # determine the new file paths and move the files in assembly_bids
        self.assembly_nifti_rel_path = self._determine_new_nifti_assembly_rel_path()
        self._create_destination_dir_and_move_image_files('assembly_bids')

        # register the files in the database (files and parameter_file tables)
        self.file_id = self._register_into_files_and_parameter_file(self.assembly_nifti_rel_path)
        message = f"Registered file {self.assembly_nifti_rel_path} into the files table with FileID {self.file_id}"
        self.log_info(message, is_error='N', is_verbose='Y')

        # add an entry in the violations log table if there is a warning violation associated to the file
        if self.violations_summary['warning']:
            message = f"Inserting warning violations related to {self.assembly_nifti_rel_path}." \
                      f"  List of violations found: {self.warning_violations_list}"
            self.log_info(message, is_error='N', is_verbose='Y')
            self._register_violations_log(self.warning_violations_list, self.assembly_nifti_rel_path)

    def _determine_new_nifti_assembly_rel_path(self):
        """
        Determines the directory and the new NIfTI name of the file that will be moved into the assembly folder.

        :return: relative path to the new NIfTI file
         :rtype: str
        """

        # determine file BIDS entity values for the file into a dictionary
        file_bids_entities_dict = {
            'sub': self.subject_id_dict['CandID'],
            'ses': self.subject_id_dict['visitLabel'],
            'run': 1
        }
        if self.bids_categories_dict['BIDSEchoNumber']:
            file_bids_entities_dict['echo'] = self.bids_categories_dict['BIDSEchoNumber']
        if self.bids_categories_dict['BIDSScanTypeSubCategory']:
            subcategories_list = self.bids_categories_dict['BIDSScanTypeSubCategory'].split('_')
            for subcategory in subcategories_list:
                key, value = subcategory.split('-')
                file_bids_entities_dict[key] = value

        # determine where the file should go
        bids_cand_id = 'sub-' + self.subject_id_dict['CandID']
        bids_visit = 'ses-' + self.subject_id_dict['visitLabel']
        bids_subfolder = self.bids_categories_dict['BIDSCategoryName']
        new_nifti_rel_dir = os.path.join('assembly_bids', bids_cand_id, bids_visit, bids_subfolder)

        # determine NIfTI file name
        new_nifti_name = self._construct_nifti_filename(file_bids_entities_dict)
        already_inserted_filenames = self.imaging_obj.get_list_of_files_already_inserted_for_tarchive_id(
            self.dicom_archive_obj.tarchive_info_dict["TarchiveID"]
        )
        while new_nifti_name in already_inserted_filenames:
            file_bids_entities_dict['run'] += 1
            new_nifti_name = self._construct_nifti_filename(file_bids_entities_dict)

        return os.path.join('assembly_bids', bids_cand_id, bids_visit, bids_subfolder, new_nifti_name)

    def _construct_nifti_filename(self, file_bids_entities_dict):
        """
        Determines the name of the NIfTI file according to what is present in the bids_mri_scan_type_rel table.

        :param file_bids_entities_dict: dictionary with the BIDS entities grepped from the bids_mri_scan_type_rel table
         :type file_bids_entities_dict: str

        :return: name of the NIfTI to be inserted
         :rtype: str
        """

        # this list defined the order in which BIDS entities should appear in the filename
        bids_entity_order = (
            'sub',       # Subject
            'ses',       # Session
            'task',      # Task
            'acq',       # Acquisition
            'ce',        # Contrast Enhancing Agent
            'rec',       # Reconstruction
            'dir',       # Phase Encoding Direction
            'run',       # Run
            'mod',       # Corresponding Modality
            'echo',      # Echo
            'flip',      # Flip Angle
            'inv',       # Inversion Time
            'mt',        # Magnetization Transfer
            'part',      # Part
            'recording'  # Recording
        )

        nifti_filename = ''
        for entity in bids_entity_order:
            if entity == 'sub':
                nifti_filename += f"{entity}-{file_bids_entities_dict[entity]}"
            elif entity == "echo" and self.bids_categories_dict['BIDSScanType'] == 'magnitude':
                self.bids_categories_dict['BIDSScanType'] = f"magnitude{file_bids_entities_dict[entity]}"
            else:
                if entity in file_bids_entities_dict.keys():
                    nifti_filename += f"_{entity}-{file_bids_entities_dict[entity]}"

        # add BIDS scan type to the NIfTI filename
        nifti_filename += f"_{self.bids_categories_dict['BIDSScanType']}"

        # determine NIfTI file extension and append it to filename
        curr_nifti_path = self.nifti_path
        nifti_ext = re.search(r"\.nii(\.gz)?$", curr_nifti_path).group()
        nifti_filename += nifti_ext

        return nifti_filename

    def _move_to_trashbin(self):
        """
        Determines where the NIfTI file will go under the trashbin directory and move the file there.
        """
        self.trashbin_nifti_rel_path = os.path.join(
            'trashbin',
            re.sub(r'\.log', '', os.path.basename(self.log_obj.log_file)),
            os.path.basename(self.nifti_path)
        )
        self._create_destination_dir_and_move_image_files('trashbin')

    def _create_destination_dir_and_move_image_files(self, destination):
        """
        Create the destination directory for the files and move the NIfTI file and its associated files there.

        :param destination: destination root directory (one of 'assembly_bids' or 'trashbin')
         :type destination: str
        """
        nii_rel_path = self.assembly_nifti_rel_path if destination == 'assembly_bids' else self.trashbin_nifti_rel_path
        json_rel_path = re.sub(r"\.nii(\.gz)?$", '.json', nii_rel_path) if self.json_path else None
        bval_rel_path = re.sub(r"\.nii(\.gz)?$", '.bval', nii_rel_path) if self.bval_path else None
        bvec_rel_path = re.sub(r"\.nii(\.gz)?$", '.bvec', nii_rel_path) if self.bvec_path else None

        absolute_dir_path = os.path.join(self.data_dir, os.path.dirname(nii_rel_path))
        self.create_dir(absolute_dir_path)

        file_type_to_move_list = [
            {
                'original_file_path': self.nifti_path,
                'new_file_path': os.path.join(self.data_dir, nii_rel_path)
            }
        ]
        if self.json_path:
            file_type_to_move_list.append(
                {
                    'original_file_path': self.json_path,
                    'new_file_path': os.path.join(self.data_dir, json_rel_path)
                }
            )
        if self.bval_path:
            file_type_to_move_list.append(
                {
                    'original_file_path': self.bval_path,
                    'new_file_path': os.path.join(self.data_dir, bval_rel_path)
                }
            )
        if self.bvec_path:
            file_type_to_move_list.append(
                {
                    'original_file_path': self.bvec_path,
                    'new_file_path': os.path.join(self.data_dir, bvec_rel_path)
                }
            )

        for file_dict in file_type_to_move_list:
            original_file_path = file_dict['original_file_path']
            new_file_path = file_dict['new_file_path']

            message = f"Moving file {original_file_path} to {new_file_path}"
            self.log_info(message, is_error='N', is_verbose='Y')
            self.move_file(original_file_path, new_file_path)

        if destination == 'assembly_bids':
            self.json_file_dict['file_blake2b_hash'] = self.nifti_blake2
            if self.json_path:
                self.json_file_dict['bids_json_file'] = json_rel_path
                self.json_file_dict['bids_json_file_blake2b_hash'] = self.json_blake2
            if self.bval_path:
                self.json_file_dict['check_bval_filename'] = bval_rel_path
                self.json_file_dict['check_bval_filename_blake2b_hash'] = self.bval_blake2
            if self.bvec_path:
                self.json_file_dict['check_bvec_filename'] = bvec_rel_path
                self.json_file_dict['check_bvec_filename_blake2b_hash'] = self.bvec_blake2

    def _register_protocol_violated_scan(self):
        """
        Register a file with unknown protocol into mri_protocol_violated_scans.
        """

        patient_name = None
        if "PatientName" in self.json_file_dict.keys():
            patient_name = self.json_file_dict["PatientName"]
        elif "PatientName" in self.dicom_archive_obj.tarchive_info_dict.keys():
            patient_name = self.dicom_archive_obj.tarchive_info_dict["PatientName"]

        self.imaging_obj.insert_protocol_violated_scan(
            patient_name,
            self.subject_id_dict['CandID'],
            self.subject_id_dict['PSCID'],
            self.dicom_archive_obj.tarchive_info_dict['TarchiveID'],
            self.json_file_dict,
            self.trashbin_nifti_rel_path,
            self.mri_protocol_group_id
        )

    def _register_mri_candidate_errors(self):

        patient_name = None
        if "PatientName" in self.json_file_dict.keys():
            patient_name = self.json_file_dict["PatientName"]
        elif "PatientName" in self.dicom_archive_obj.tarchive_info_dict.keys():
            patient_name = self.dicom_archive_obj.tarchive_info_dict["PatientName"]

        self.imaging_obj.insert_mri_candidate_errors(
            patient_name
        )

    def _register_violations_log(self, violations_list, file_rel_path):
        """
        Register the list of violations into the mri_violations_log table (one row per violation
        listed in violations_list).

        :param violations_list: list of violations to be inserted into mri_violations_log
         :type violations_list: list
        :param file_rel_path: file relative path (in assembly_bids or trashbin depending on the violation's severity)
         :type file_rel_path: str
        """
        scan_param = self.json_file_dict
        phase_enc_dir = scan_param['PhaseEncodingDirection'] if 'PhaseEncodingDirection' in scan_param.keys() else None
        base_info_dict = {
            'TimeRun': datetime.datetime.now().strftime('%Y-%m-%d %H:%M:%S'),
            'SeriesUID': scan_param['SeriesInstanceUID'] if 'SeriesInstanceUID' in scan_param.keys() else None,
            'TarchiveID': self.dicom_archive_obj.tarchive_info_dict['TarchiveID'],
            'MincFile': file_rel_path,
            'PatientName': self.subject_id_dict['PatientName'],
            'CandID': self.subject_id_dict['CandID'],
            'Visit_label': self.subject_id_dict['visitLabel'],
            'Scan_type': self.scan_type_id,
            'EchoTime': scan_param['EchoTime'] if 'EchoTime' in scan_param.keys() else None,
            'EchoNumber': scan_param['EchoNumber'] if 'EchoNumber' in scan_param.keys() else None,
            'PhaseEncodingDirection': phase_enc_dir,
            'MriProtocolChecksGroupID': self.mri_protocol_group_id
        }
        for violation_dict in violations_list:
            info_to_insert_dict = base_info_dict | violation_dict
            self.imaging_obj.insert_mri_violations_log(info_to_insert_dict)

    def _register_into_files_and_parameter_file(self, nifti_rel_path):
        """
        Registers the image into files and file_parameter via the lib.imaging library.

        :param nifti_rel_path: relative path to the imaging file to use for the File column of the files table
         :type nifti_rel_path: str

        :return: file ID of the inserted image
         :rtype: int
        """

        scan_param = self.json_file_dict
        acquisition_date = None
        phase_enc_dir = scan_param['PhaseEncodingDirection'] if 'PhaseEncodingDirection' in scan_param.keys() else None
        if "AcquisitionDateTime" in scan_param.keys():
            acquisition_date = datetime.datetime.strptime(
                scan_param['AcquisitionDateTime'], '%Y-%m-%dT%H:%M:%S.%f'
            ).strftime("%Y-%m-%d")
        file_type = self.imaging_obj.determine_file_type(nifti_rel_path)
        if not file_type:
            message = f'Could not determine file type for {nifti_rel_path}. No entry found in ImagingFileTypes table'
            self.log_error_and_exit(message, lib.exitcode.SELECT_FAILURE, is_error='Y', is_verbose='N')

        files_insert_info_dict = {
            'SessionID': self.session_obj.session_info_dict['ID'],
            'File': nifti_rel_path,
            'SeriesUID': scan_param['SeriesInstanceUID'] if 'SeriesInstanceUID' in scan_param.keys() else None,
            'EchoTime': scan_param['EchoTime'] if 'EchoTime' in scan_param.keys() else None,
            'EchoNumber': scan_param['EchoNumber'] if 'EchoNumber' in scan_param.keys() else None,
            'PhaseEncodingDirection': phase_enc_dir,
            'CoordinateSpace': 'native',
            'OutputType': 'native',
            'AcquisitionProtocolID': self.scan_type_id,
            'FileType': file_type,
            'InsertedByUserID': getpass.getuser(),
            'InsertTime': datetime.datetime.now().timestamp(),
            'Caveat': 1 if self.warning_violations_list else 0,
            'TarchiveSource': self.dicom_archive_obj.tarchive_info_dict['TarchiveID'],
            'ScannerID': self.scanner_id,
            'AcquisitionDate': acquisition_date,
            'SourceFileID': None
        }
        file_id = self.imaging_obj.insert_imaging_file(files_insert_info_dict, self.json_file_dict)

        return file_id

    def _create_pic_image(self):
        """
        Creates the pic image of the NIfTI file.
        """
        file_info = {
            'cand_id': self.subject_id_dict['CandID'],
            'data_dir_path': self.data_dir,
            'file_rel_path': self.assembly_nifti_rel_path,
            'is_4D_dataset': True if self.json_file_dict['time'] else False,
            'file_id': self.file_id
        }
        pic_rel_path = self.imaging_obj.create_imaging_pic(file_info)

        self.imaging_obj.insert_parameter_file(self.file_id, 'check_pic_filename', pic_rel_path)

    def _run_push_to_s3_pipeline(self):
        """
        Run push to S3 script to upload data to S3. This function is called only when the file path to insert provided
        to the script is an S3 URL.
        """

        push_to_s3_cmd = [
            "run_push_imaging_files_to_s3_pipeline.py",
            "-p", self.options_dict["profile"]["value"],
            "-u", str(self.upload_id),
        ]
        if self.verbose:
            push_to_s3_cmd.append("-v")

        s3_process = subprocess.Popen(push_to_s3_cmd, stdout=subprocess.PIPE, stderr=subprocess.STDOUT)
        stdout, stderr = s3_process.communicate()

        if s3_process.returncode == 0:
            message = f"run_push_imaging_files_to_s3_pipeline.py successfully executed for Upload ID {self.upload_id}"
            self.log_info(message, is_error="N", is_verbose="Y")
        else:
            message = f"run_push_imaging_files_to_s3_pipeline.py failed for Upload ID {self.upload_id}.\n{stdout}"
            print(stdout)
            self.log_info(message, is_error="Y", is_verbose="Y")<|MERGE_RESOLUTION|>--- conflicted
+++ resolved
@@ -133,11 +133,8 @@
             if not self.scan_type_id:
                 self._move_to_trashbin()
                 self._register_protocol_violated_scan()
-<<<<<<< HEAD
-=======
                 if self.nifti_s3_url:  # push violations to S3 if provided file was on S3
                     self._run_push_to_s3_pipeline()
->>>>>>> d53b0a70
                 message = f"{self.nifti_path}'s scan type {self.scan_type_name} provided to run_nifti_insertion.py" \
                           f" is not a valid scan type in the database."
                 self.log_error_and_exit(message, lib.exitcode.UNKNOWN_PROTOCOL, is_error="Y", is_verbose="N")
