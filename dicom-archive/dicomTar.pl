#!/usr/bin/perl
# J-Sebastian Muehlboeck 2006
# sebas@bic.mni.mcgill.ca
# Archive your dicom data using DICOM::DCMSUM 
# Tar and gzip dicom files and retar them with pertaining summary and creation log
# @VERSION : $Id: dicomTar.pl 9 2007-12-18 22:26:00Z jharlap $

=pod

=head1 NAME

dicomTar.pl -- archives DICOM data into the LORIS database

=head1 SYNOPSIS

perl dicomTar.pl </PATH/TO/SOURCE/DICOM> </PATH/TO/TARGET/DIR> `[options]`

Available options are:

-today                  : Use today's date for archive name instead of using
                          acquisition date

-database               : Use a database if you have one set up for you.
                          Just trying will fail miserably

-mri_upload_update      : Update the C<mri_upload> table by inserting the
                          correct C<tarchiveID>

-clobber                : Use this option only if you want to replace the
                          resulting tarball!

-profile                : Specify the name of the config file which resides in
                          C<.loris_mri> in the current directory

-centerName             : Specify the symbolic center name to be stored
                          alongside the DICOM institution

-verbose                : Be verbose if set

-version                : Print CVS version number and exit


=head1 DESCRIPTION

A tool for archiving DICOM data. Point it to a source directory and provide a
target directory which will be the archive location.

- If the source contains only one valid STUDY worth of DICOM it will create a
  descriptive summary, a (gzipped) DICOM tarball. The tarball with the metadata
  and a logfile will then be retarred into the final C<tarchive>.

- MD5 sums are reported for every step.

- It can also be used with a MySQL database.

=head2 Methods

=cut

use strict;
use FindBin;
use Getopt::Tabular;
use FileHandle;
use File::Basename;
use Cwd qw/ abs_path /;
use Socket;
use Sys::Hostname;
use lib "$FindBin::Bin";

use DICOM::DCMSUM;
use NeuroDB::DBI;
use NeuroDB::ExitCodes;


# version info from cvs
my $version = 0;
my $versionInfo = sprintf "%d", q$Revision: 9 $ =~ /: (\d+)/;
# If thing will be done differently this has to change!
my $tarTypeVersion = 1;
# Set stuff for GETOPT
my ($dcm_source, $targetlocation);
my $verbose    = 0;
my $profile    = undef;
my $neurodbCenterName = undef;
my $clobber    = 0;
my $dbase      = 0;
my $todayDate  = 0;
my $mri_upload_update =0;
my $Usage = "------------------------------------------


  Author    :        J-Sebastian Muehlboeck
  Date      :        2006/10/01
  Version   :        $versionInfo


WHAT THIS IS:

A tool for archiving DICOM data. Point it to a source directory and provide a
target directory which will be the archive location.
- If the source contains only one valid STUDY worth of DICOM it will create a
  descriptive summary, a (gzipped) DICOM tarball.
  The tarball with the metadata and a logfile will then be retarred into the
  final TARCHIVE.
- md5sums are reported for every step.
- It can also be used with a MySQL database.


Documentation: perldoc dicomTar.pl


Usage:\n\t $0 </PATH/TO/SOURCE/DICOM> </PATH/TO/TARGET/DIR> [options]
\n\n See $0 -help for more info\n\n";

my @arg_table =
    (
     ["Input and database options", "section"],
     ["-today", "boolean", 1,     \$todayDate, "Use today's date for archive
     name instead of using acquisition date."],
     ["-database", "boolean", 1,  \$dbase, "Use a database if you have one set
     up for you. Just trying will fail miserably"],
     ["-mri_upload_update", "boolean", 1,  \$mri_upload_update, "update the
     mri_upload table by inserting the correct tarchiveID"],
     ["-clobber", "boolean", 1,   \$clobber, "Use this option only if you want
     to replace the resulting tarball!"],
     ["-profile","string",1, \$profile, "Specify the name of the config file
     which resides in .loris_mri in the current directory."],
     ["-centerName","string",1, \$neurodbCenterName, "Specify the symbolic
     center name to be stored alongside the DICOM institution."],
     ["General options", "section"],
     ["-verbose", "boolean", 1,   \$verbose, "Be verbose."],
     ["-version", "boolean", 1,   \$version, "Print cvs version number and
     exit."],
     );

GetOptions(\@arg_table, \@ARGV) ||  exit $NeuroDB::ExitCodes::GETOPT_FAILURE;

if ($version) { print "Version: $versionInfo\n"; exit; }

# checking for profile settings
if ( !$profile ) {
    print STDERR "$Usage\n\tERROR: missing -profile argument\n\n";
    exit $NeuroDB::ExitCodes::PROFILE_FAILURE;
}
if(-f "$ENV{LORIS_CONFIG}/.loris_mri/$profile") {
	{ package Settings; do "$ENV{LORIS_CONFIG}/.loris_mri/$profile" }
}
if ( !@Settings::db ) {
    print STDERR "\n\tERROR: You don't have a \@db setting in the file "
                 . "$ENV{LORIS_CONFIG}/.loris_mri/$profile \n\n";
    exit $NeuroDB::ExitCodes::DB_SETTINGS_FAILURE;
}
# The source and the target dir have to be present and must be directories.
# The absolute path will be supplied if necessary
if(scalar(@ARGV) != 2) {
    print STDERR $Usage . "\n\tERROR: Missing source and/or target\n\n";
    exit $NeuroDB::ExitCodes::MISSING_ARG;
}
$dcm_source     = abs_path($ARGV[0]);
$targetlocation = abs_path($ARGV[1]);
#if (!$dcm_source || !$targetlocation) { print $Usage; exit 1; }
if (-d $dcm_source && -d $targetlocation) {
    $dcm_source =~ s/^(.*)\/$/$1/;
    $targetlocation =~ s/^(.*)\/$/$1/;
} else {
    print STDERR "\nERROR: source and target must be existing directories!\n\n";
    exit $NeuroDB::ExitCodes::INVALID_PATH;
}

# The tar target 
my $totar = basename($dcm_source);
print "Source: ". $dcm_source . "\nTarget: ".  $targetlocation . "\n\n"
    if $verbose;
my $ARCHIVEmd5sum = 'Provided in database only';


# establish database connection if database option is set
my $dbh;
if ($dbase) {
    $dbh = &NeuroDB::DBI::connect_to_db(@Settings::db);
    print "Testing for database connectivity.\n" if $verbose;
    $dbh->disconnect();
    print "Database is available.\n\n" if $verbose;
}

# ***************************************    main    *************************************** 
#### get some info about who created the archive and where and when
my ($sec,$min,$hour,$mday,$mon,$year,$wday,$yday,$isdst)=localtime(time);
my $date            = sprintf("%4d-%02d-%02d %02d:%02d:%02d\n",
                    $year+1900,$mon+1,$mday,$hour,$min,$sec);
my $today           = sprintf("%4d-%02d-%02d",$year+1900,$mon+1,$mday);

my $hostname;
eval { $hostname = hostname() };
$hostname = 'localhost' if $@ || !defined $hostname;
$hostname = gethostbyname($hostname) // gethostbyname('localhost');
$hostname = inet_ntoa($hostname);

my $system          = `uname`;


# Remove all files starting with . and __MACOSX in the dcm_source directory
my @args = ($dcm_source);
<<<<<<< HEAD
push(@args, qw/-type -f -name __MACOSX -delete -o -name .* -delete/);
=======
push(@args, qw/-type f -name .* -delete -o -type d -name __MACOSX -exec rm -rf {} +/);
print "find @args";
>>>>>>> 8c7e4154
system('find', @args);

# create new summary object
my $summary = DICOM::DCMSUM->new($dcm_source,$targetlocation);
# determine the name for the summary file
my $metaname = $summary->{'metaname'};
# get the summary type version
my $sumTypeVersion = $summary->{'sumTypeVersion'};
# get the unique study ID
my $studyUnique = $summary->{'studyuid'};
my $creator         = $summary->{user};
my $sumTypeVersion  = $summary->{sumTypeVersion}; 

# check if the study is already uploaded in the tarchive tables
if ($dbase) {
    $dbh = &NeuroDB::DBI::connect_to_db(@Settings::db);
    my ($unique_study, $message) = $summary->is_study_unique($dbh, $clobber, undef);
    # if there is a message returned, it means the script should stop running
    # and display the error message as the study is not unique
    if (!$unique_study && !$clobber) {
        print STDERR $message;
        exit $NeuroDB::ExitCodes::FILE_NOT_UNIQUE;
    }
    $dbh->disconnect();
}

my $byDate;
# Determine how to name the archive... by acquisition date or by today's date.
if ($todayDate) {
    $byDate = $today;
} else {
    $byDate = $summary->{header}->{scandate};
} # wrap up the archive
my $finalTarget = "$targetlocation/DCM_${byDate}_$summary->{metaname}.tar";

if (-e $finalTarget && !$clobber) {
    print STDERR "\nTarget exists. Use clobber to overwrite!\n\n";
    exit $NeuroDB::ExitCodes::TARGET_EXISTS_NO_CLOBBER;
}

# read acquisition metadata into variable 
my $metafile = "$targetlocation/$metaname.meta";
open META, ">$metafile";
META->autoflush(1);
select(META);
$summary->dcmsummary();
my $metacontent = $summary->read_file("$metafile");

# write to STDOUT again
select(STDOUT);

# get rid of newline
chomp($hostname,$system);

#### create tar from rigt above the source 
chdir(dirname($dcm_source));
print "You will archive the dir\t\t: $totar\n" if $verbose;
# tar contents into tarball
my $command = "tar -cf $targetlocation/$totar.tar $totar\n";
print "\nYou are creating a tar with the following command:
        \n$command\n" if $verbose;
`$command`;

# chdir to targetlocation create md5sums gzip and wrap the whole thing up again
# into a retarred archive
chdir($targetlocation);
print "\ngetting md5sums and gzipping!!\n" if $verbose;
my $DICOMmd5sum = DICOM::DCMSUM::md5sum($totar.".tar"); #`md5sum $totar.tar`;
`gzip -nf $totar.tar`;
my $zipsum =  DICOM::DCMSUM::md5sum($totar.".tar.gz");

# create tar info for the tarball NOT  containing md5 for archive tarball
open TARINFO, ">$totar.log";
select(TARINFO);
&archive_head;
close TARINFO;
select(STDOUT);
my $tarinfo = &read_file("$totar.log"); 

my $retar = "tar cvf DCM\_$byDate\_$totar.tar $totar.meta $totar.log $totar.tar.gz";
`$retar`;
$ARCHIVEmd5sum =  DICOM::DCMSUM::md5sum("DCM\_$byDate\_$totar.tar");

# create tar info for database containing md5 for archive tarball
open TARINFO, ">$totar.log";
select(TARINFO);
&archive_head;
close TARINFO;
select(STDOUT);
$tarinfo = &read_file("$totar.log"); 
print  $tarinfo if $verbose;


# if -dbase has been given create an entry based on unique studyID
# Create database entry checking for already existing entries...
my ($success, $error);
if ($dbase) {
    $dbh = &NeuroDB::DBI::connect_to_db(@Settings::db);
    print "\nAdding archive info into database\n" if $verbose;
    my $update          = 1 if $clobber;
    my $ArchiveLocation = $finalTarget;
    $ArchiveLocation    =~ s/$targetlocation\/?//g;
    ($success, $error)    = $summary->database($dbh, $metaname, $update,
                            $tarTypeVersion, $tarinfo, $DICOMmd5sum,
                            $ARCHIVEmd5sum, $ArchiveLocation,
                            $neurodbCenterName);
}

# delete tmp files
print "\nRemoving temporary files from target location\n\n" if $verbose;
`rm -f $totar.tar.gz $totar.meta $totar.log`;

# now report database failure (was not above to ensure temp files were erased)
if ($dbase) {
    if ($success) {
        print "\nDone adding archive info into database\n" if $verbose;
    } else {
        print STDERR "\nThe database command failed\n $error";
        exit $NeuroDB::ExitCodes::INSERT_FAILURE;
    }
}

# call the updateMRI_upload script###
if ($mri_upload_update) {
    my $script =  "updateMRI_Upload.pl"
                 . " -profile $profile -tarchivePath $finalTarget"
                 . " -sourceLocation $dcm_source";
    my $output = system($script);
    if ($output!=0)  {
        print STDERR "\n\tERROR: the script updateMRI_Upload.pl has failed\n\n";
        exit $NeuroDB::ExitCodes::UPDATE_FAILURE;
    }
}


exit $NeuroDB::ExitCodes::SUCCESS;

=pod 

=head3 archive_head()

Function that prints the DICOM archive header

=cut

sub archive_head {
    $~ = 'FORMAT_HEADER';
    write();
}

format FORMAT_HEADER =

* Taken from dir                   :    @<<<<<<<<<<<<<<<<<<<<<<<<<<<<<<<<<<<<<<<<<<<<<<<<<<<<<<<<<<<<<<<<<<<<<<<<<<<<<<<<<<<<<<<<<<<<<<<<<<<<<<<<<<<<<<<<<<<<<<<<<<<<<<<<<<<<<<<<<<<<<<<<<
                                      $dcm_source,
* Archive target location          :    @<<<<<<<<<<<<<<<<<<<<<<<<<<<<<<<<<<<<<<<<<<<<<<<<<<<<<<<<<<<<<<<<<<<<<<<<<<<<<<<<<<<<<<<<<<<<<<<<<<<<<<<<<<<<<<<<<<<<<<<<<<<<<<<<<<<<<<<<<<<<<<<<<
                                      $finalTarget,
* Name of creating host            :    @<<<<<<<<<<<<<<<<<<<<<<<<<<<<<<<<<<<<<<<<<<<<<<<<<<<<<<<<<<<<<<<<<<<<<<<<<<<<<<<
                                      $hostname,                                
* Name of host OS                  :    @<<<<<<<<<<<<<<<<<<<<<<<<<<<<<<<<<<<<<<<<<<<<<<<<<<<<<<<<<<<<<<<<<<<<<<<<<<<<<<<
                                      $system,
* Created by user                  :    @<<<<<<<<<<<<<<<<<<<<<<<<<<<<<<<<<<<<<<<<<<<<<<<<<<<<<<<<<<<<<<<<<<<<<<<<<<<<<<<
                                      $creator,                                
* Archived on                      :    @<<<<<<<<<<<<<<<<<<<<<<<<<<<<<<<<<<<<<<<<<<<<<<<<<<<<<<<<<<<<<<<<<<<<<<<<<<<<<<<
                                      $date,
* dicomSummary version             :    @<<<<<<<<<<<<<<<<<<<<<<<<<<<<<<<<<<<<<<<<<<<<<<<<<<<<<<<<<<<<<<<<<<<<<<<<<<<<<<<
                                      $sumTypeVersion,
* dicomTar version                 :    @<<<<<<<<<<<<<<<<<<<<<<<<<<<<<<<<<<<<<<<<<<<<<<<<<<<<<<<<<<<<<<<<<<<<<<<<<<<<<<<
                                      $tarTypeVersion,
* md5sum for DICOM tarball         :    @<<<<<<<<<<<<<<<<<<<<<<<<<<<<<<<<<<<<<<<<<<<<<<<<<<<<<<<<<<<<<<<<<<<<<<<<<<<<<<<
                                      $DICOMmd5sum,
* md5sum for DICOM tarball gzipped :    @<<<<<<<<<<<<<<<<<<<<<<<<<<<<<<<<<<<<<<<<<<<<<<<<<<<<<<<<<<<<<<<<<<<<<<<<<<<<<<<
                                      $zipsum,
* md5sum for complete archive      :    @<<<<<<<<<<<<<<<<<<<<<<<<<<<<<<<<<<<<<<<<<<<<<<<<<<<<<<<<<<<<<<<<<<<<<<<<<<<<<<<
                                      $ARCHIVEmd5sum,
.

=pod 

=head3 read_file($file)

Function that reads file contents into a variable

INPUT: file to be read

RETURNS: file contents

=cut

sub read_file {
    my $file = shift;
    my $content;
    open CONTENT, "$file";
    while ( <CONTENT> ) {
	$content = $content . $_;
    }
    close CONTENT;
    return $content;
}


__END__

=pod

=head1 TO DO

Fix comments written as #fixme in the code.

=head1 LICENSING

License: GPLv3

=head1 AUTHORS

J-Sebastian Muehlboeck,
LORIS community <loris.info@mcin.ca> and McGill Centre for Integrative
Neuroscience

=cut<|MERGE_RESOLUTION|>--- conflicted
+++ resolved
@@ -201,12 +201,7 @@
 
 # Remove all files starting with . and __MACOSX in the dcm_source directory
 my @args = ($dcm_source);
-<<<<<<< HEAD
-push(@args, qw/-type -f -name __MACOSX -delete -o -name .* -delete/);
-=======
 push(@args, qw/-type f -name .* -delete -o -type d -name __MACOSX -exec rm -rf {} +/);
-print "find @args";
->>>>>>> 8c7e4154
 system('find', @args);
 
 # create new summary object
